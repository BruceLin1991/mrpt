/* +------------------------------------------------------------------------+
   |                     Mobile Robot Programming Toolkit (MRPT)            |
   |                          http://www.mrpt.org/                          |
   |                                                                        |
   | Copyright (c) 2005-2017, Individual contributors, see AUTHORS file     |
   | See: http://www.mrpt.org/Authors - All rights reserved.                |
   | Released under BSD License. See details in http://www.mrpt.org/License |
   +------------------------------------------------------------------------+ */

/** \page changelog Change Log
 *

<p> <b>Note:</b> <i>If you are displaying a local version of this page and you have not built the whole HTML documentation, the links above will be broken. Either build the documentation invoking <code>make documentation_html</code> or [browse it on-line](http://www.mrpt.org/).</i></p>

<hr>
<a name="2.0.0">
<h2>Version 2.0.0: (Under development)  </h2></a>
- <b>Most important changes:</b>
	- MRPT now requires **C++14** to build and use. See this page for a guide to port existing code to MRPT 2.0: \ref porting_mrpt2
	- Support for old namespaces `mrpt-scanmatching`, `mrpt-reactivenav` is over.
	- Backwards compatible headers for "maps" and "observations" in mrpt::slam are removed.
	  They moved to their own namespaces in MRPT v1.3.0 (Jan 2015).
	- All pointer typedefs are now in their respective classes.
	- Using a variant type from the mapbox variant library, and added serialization with variants(To be replaced by std::variant eventually).
- <b>Detailed list of changes:</b>
	- Changes in libraries:
		- \ref mrpt_base_grp
			- Removed functions (replaced by C++11/14 standard library):
				- mrpt::math::erf, mrpt::math::erfc, std::isfinite, mrpt::math::std::isnan
				- `mrpt::math::make_vector<>` => `std::vector<>{...}` braced initializator
			- Added: mrpt::make_aligned_shared<> template
			- mrpt::utils::CConfigFileBase::write() now supports enum types.
		- \ref mrpt_slam_grp
			- rbpf-slam: Add support for simplemap continuation.
		- \ref mrpt_nav_grp
			- Removed deprecated mrpt::nav::THolonomicMethod.
			- mrpt::nav::CAbstractNavigator: callbacks in mrpt::nav::CRobot2NavInterface are now invoked *after* `navigationStep()` to avoid problems if user code invokes the navigator API to change its state.
			- Added methods to load/save mrpt::nav::TWaypointSequence to configuration files.
		- \ref mrpt_comms_grp [NEW IN MRPT 2.0.0]
			- This new module has been created to hold all serial devices & networking classes, with minimal dependencies.
	- BUG FIXES:
		- Fix reactive navigator inconsistent state if navigation API is called from within rnav callbacks.
		- Fix incorrect evaluation of "ASSERT" formulas in mrpt::nav::CMultiObjectiveMotionOptimizerBase
<<<<<<< HEAD
		- Fix == operator on CPose3D: it now uses an epsilon for comparing the rotation matrices.
=======
		- Fix aborting reading from LMS111 scanner on first error.
>>>>>>> 0f8554c5

<hr>
<a name="1.5.4">
<h2>Version 1.5.3: Released 13/AUG/2017  </h2></a>
- <b>Detailed list of changes:</b>
        - \ref mrpt_base_grp
                - Fix potential uninitialized value in CRobot2DPoseEstimator::getLatestRobotPose()
                - MRPT_getCompilationDate() returns time as well
        - Build system:
                - Fix MRPTConfig.cmake for system octomap libraries.
                - Fix package-contains-vcs-control-file (.gitingore) Lintian error.

<hr>
<a name="1.5.3">
<h2>Version 1.5.3: Released 13/AUG/2017  </h2></a>
- <b>Detailed list of changes:</b>
	- CMake >=3.1 is now required for use of ExternalProjects.
	- Scripts `scripts/prepare_{debian,release}.sh` have been refactored and simplified.
	- Removed embedded source code versions of Eigen, assimp and octomap. Downloaded and built as ExternalProjects if not present in the system.
	- Releases will be signed with PGP from now on and posted as binary attachments to GitHub releases.

<hr>
<a name="1.5.2">
<h2>Version 1.5.2: Released 6/AUG/2017 </h2></a>
- <b>Detailed list of changes:</b>
	- Changes in libraries:
		- \ref mrpt_base_grp
			- Added methods:
				- mrpt::synch::CCriticalSection::try_enter()
				- mrpt::synch::CCriticalSectionRecursive::try_enter()
		- \ref mrpt_nav_grp
			- mrpt::nav::CAbstractNavigator: callbacks in mrpt::nav::CRobot2NavInterface are now invoked *after* `navigationStep()` to avoid problems if user code invokes the navigator API to change its state.
			- Added methods to load/save mrpt::nav::TWaypointSequence to configuration files.
		- \ref mrpt_slam_grp
			- rbpf-slam: Add support for simplemap continuation.
	- BUG FIXES:
		- Fix reactive navigator inconsistent state if navigation API is called from within rnav callbacks.
		- Fix incorrect evaluation of "ASSERT" formulas in mrpt::nav::CMultiObjectiveMotionOptimizerBase

<hr>
<a name="1.5.1">
<h2>Version 1.5.1: Released 21/JUN/2017  </h2></a>
- <b>Detailed list of changes:</b>
	- Changes in libraries:
		- \ref mrpt_nav_grp
			- fix const-correctness: [commit](https://github.com/MRPT/mrpt/commit/7e79003d2adeb7b170fa04e0bc34d42707e07306)
			- More flexible callback behavior: [commit](https://github.com/MRPT/mrpt/commit/5b054336a1ac75f6e4f8741e5049971917a2980a)


<hr>
<a name="1.5.0">
<h2>Version 1.5.0: Released 10-JUN-2017</h2></a>
	- Changes in apps:
		- New app [PTG-configurator](http://www.mrpt.org/list-of-mrpt-apps/application-ptg-configurator/)
		- [ReactiveNavigationDemo](http://www.mrpt.org/list-of-mrpt-apps/application-reactivenavigationdemo/) has been totally rebuilt as a 3D visualizer capable of testing different navigation algorithms and robot kinematics.
		- [RawLogViewer](http://www.mrpt.org/list-of-mrpt-apps/rawlogviewer/):
			- Now displays a textual and graphical representation of all observation timestamps, useful to quickly detect sensor "shortages" or temporary failures.
			- New menu operation: "Edit" -> "Rename selected observation"
			- mrpt::obs::CObservation3DRangeScan pointclouds are now shown in local coordinates wrt to the vehicle/robot, not to the sensor.
		- [rawlog-edit](http://www.mrpt.org/list-of-mrpt-apps/application-rawlog-edit/): New flag: `--txt-externals`
	- Changes in libraries:
		- \ref mrpt_base_grp
			- New API to interface ZeroMQ: \ref noncstream_serialization_zmq
			- Deprecated function (since 1.3.0) deleted: mrpt::system::registerFatalExceptionHandlers()
			- New method mrpt::poses::CPosePDFParticles::resetAroundSetOfPoses()
			- Class mrpt::utils::CRobotSimulator renamed ==> mrpt::kinematics::CVehicleSimul_DiffDriven
			- New twist (linear + angular velocity state) classes: mrpt::math::TTwist2D, mrpt::math::TTwist3D
			- New template method: mrpt::utils::CStream::ReadAsAndCastTo
			- Added missing method mrpt::poses::CPose2D::inverseComposePoint() for consistency with CPose3D
			- New class std::recursive_mutex
			- New class mrpt::utils::COutputLogger replaces the classes mrpt::utils::CDebugOutputCapable (deprecated) and mrpt::utils::CLog (removed).
			- New macros for much more versatily logging:
				- MRPT_LOG_DEBUG(), MRPT_LOG_INFO(), MRPT_LOG_WARN(), MRPT_LOG_ERROR()
				- MRPT_LOG_DEBUG_STREAM, MRPT_LOG_INFO_STREAM, MRPT_LOG_WARN_STREAM, MRPT_LOG_ERROR_STREAM
			- New functions for polynomial roots: see \ref polynomial_roots
			- New functions for signal filtering: see \ref filtering_grp
			- New functions for Fresnel integrals: see \fresnel_integrals_grp
			- New classes mrpt::math::CAtan2LookUpTable, mrpt::math::CAtan2LookUpTableMultiRes
			- [API change] The following functions are no longer static methods: (since their classes are now derived from the state-aware mrpt::utils::COutputLogger)
				- mrpt::math::RANSAC_Template::execute()
				- mrpt::math::CLevenbergMarquardtTempl::execute()
			- Deleted methods in Eigen-extensions: leftDivideSquare(), rightDivideSquare()
			- Removed support for **named** semaphores in mrpt::synch::CSemaphore
			- new method mrpt::utils::CTimeLogger::getLastTime()
			- Removed mrpt::utils::CStartUpClassesRegister, replaced by the new macro MRPT_INITIALIZER()
			- New class mrpt::utils::CRateTimer
			- mrpt::poses::CRobot2DPoseEstimator now uses a more generic odometry-based velocity model (vx,vy,omega).
			- New template mrpt::utils::ts_hash_map<> for thread-safe, std::map-like containers based on hash functions.
			- Included exprtk header-only library to runtime compile & evaluation of mathematical expressions, under `<mrpt/otherlibs/exprtk.hpp>`
			- New smart pointer templates: `mrpt::utils::copy_ptr<>`, `mrpt::utils::poly_ptr<>`.
			- New colormap: mrpt::utils::hot2rgb()
			- New function mrpt::system::find_mrpt_shared_dir()
			- New class mrpt::utils::CDynamicGrid3D<>
			- New function mrpt::comms::net::http_request()
			- New function mrpt::system::now_double()
			- New function mrpt::utils::getAllRegisteredClassesChildrenOf()
			- Safer CClassRegistry: detect and warn on attempts to duplicated class registration.
			- New class mrpt::math::CRuntimeCompiledExpression
			- mrpt::utils::CConfigFile and mrpt::utils::CConfigFileMemory now can parse config files with end-of-line backslash to split long strings into several lines.
			- New class mrpt::poses::FrameTransformer
			- mrpt::poses classes now have all their constructors from mrpt::math types marked as explicit, to avoid potential ambiguities and unnoticed conversions.
			- [Sophus](https://github.com/strasdat/Sophus/) is now used internally for some Lie Algebra methods, and also exposed to the user as `#include <mrpt/otherlibs/sophus/so3.hpp>`, etc. as part of mrpt-base
		- \ref mrpt_bayes_grp
			- [API change] `verbose` is no longer a field of mrpt::bayes::CParticleFilter::TParticleFilterOptions. Use the setVerbosityLevel() method of the CParticleFilter class itself.
			- [API change] mrpt::bayes::CProbabilityParticle (which affects all PF-based classes in MRPT) has been greatly simplified via usage of the new mrpt::utils::copy_ptr<> pointee-copy-semantics smart pointer.
		- \ref mrpt_graphs_grp
			- New class mrpt::graphs::ScalarFactorGraph, a simple but extensible linear GMRF solver. Refactored from mrpt::maps::CGasConcentrationGridMap2D, etc.
		- \ref mrpt_gui_grp
			- mrpt::gui::CWxGLCanvasBase is now derived from mrpt::opengl::CTextMessageCapable so they can draw text labels
			- New class mrpt::gui::CDisplayWindow3DLocker for exception-safe 3D scene lock in 3D windows.
		- \ref mrpt_hwdrivers_grp
			- Using rplidar newest SDK 1.5.6 instead of 1.4.3, which support rplidar A1 and rplidar A2
			- mrpt::hwdrivers::CNTRIPEmitter can now also dump raw NTRIP data to a file
		- \ref mrpt_kinematics_grp
			- New classes for 2D robot simulation:
				- mrpt::kinematics::CVehicleSimul_DiffDriven
				- mrpt::kinematics::CVehicleSimul_Holo
			- New classes for 2D robot kinematic motion commands. See children of mrpt::kinematics::CVehicleVelCmd
		- \ref mrpt_maps_grp
			- mrpt::maps::COccupancyGridMap2D::loadFromBitmapFile() correct description of `yCentralPixel` parameter.
			- mrpt::maps::CPointsMap `liblas` import/export methods are now in a separate header. See \ref mrpt_maps_liblas_grp and \ref dep-liblas
			- New class mrpt::maps::CRandomFieldGridMap3D
			- New class mrpt::maps::CPointCloudFilterByDistance
		- \ref mrpt_obs_grp
			- [ABI change] mrpt::obs::CObservation2DRangeScan
				- range scan vectors are now protected for safety.
				- New getter/setter methods.
				- backwards-compatible proxies added for read-only from range scan members.
			- [ABI change] mrpt::obs::CObservation3DRangeScan:
				- Now uses more SSE2 optimized code
				- Depth filters are now available for mrpt::obs::CObservation3DRangeScan::project3DPointsFromDepthImageInto() and  mrpt::obs::CObservation3DRangeScan::convertTo2DScan()
				- New switch mrpt::obs::CObservation3DRangeScan::EXTERNALS_AS_TEXT for runtime selection of externals format.
			- mrpt::obs::CObservation2DRangeScan now has an optional field for intensity.
			- mrpt::obs::CRawLog can now holds objects of arbitrary type, not only actions/observations. This may be useful for richer logs aimed at debugging.
			- mrpt::obs::CObservationVelodyneScan::generatePointCloud() can now generate the microseconds-precise timestamp for each individual point (new param `generatePerPointTimestamp`).
		- \ref mrpt_opengl_grp
			- [ABI change] mrpt::opengl::CAxis now has many new options exposed to configure its look.
			- mrpt::opengl::CSetOfLines can now optionally show vertices as dots.
			- lib3DS is no longer shipped as an embedded version. A system library in Linux is required to use mrpt::opengl::C3DSScene. Use mrpt::opengl::CAssimpModel as a more powerful alternative.
		- \ref mrpt_slam_grp
			- [API change] mrpt::slam::CMetricMapBuilder::TOptions does not have a `verbose` field anymore. It's supersedded now by the verbosity level of the CMetricMapBuilder class itself.
			- [API change] getCurrentMetricMapEstimation() renamed mrpt::slam::CMultiMetricMapPDF::getAveragedMetricMapEstimation() to avoid confusions.
		- \ref mrpt_hwdrivers_grp
			- mrpt::hwdrivers::CGenericSensor: external image format is now `png` by default instead of `jpg` to avoid losses.
			- [ABI change] mrpt::hwdrivers::COpenNI2Generic:
				- refactored to expose more methods and allow changing parameters via its constructor.
				- Now supports reading from an IR, RGB and Depth channels independenty.
			-  mrpt::hwdrivers::CHokuyoURG now can optionally return intensity values.
			- Deleted old, unused classes:
				- mrpt::hwdrivers::CBoardIR
				- mrpt::hwdrivers::CBoardDLMS
				- mrpt::hwdrivers::CPtuHokuyo
			- mrpt::hwdrivers::CHokuyoURG no longer as a "verbose" field. It's superseded now by the COutputLogger interface.
			- mrpt::hwdrivers::CActivMediaRobotBase and the embedded ARIA library have been removed. Nowadays, one can access to ARIA robots via ROS packages more easily than via MRPT.
		- \ref mrpt_maps_grp
			- mrpt::maps::CMultiMetricMapPDF added method CMultiMetricMapPDF::prediction_and_update_pfAuxiliaryPFStandard().
		- \ref mrpt_nav_grp
			- New mrpt::nav::CWaypointsNavigator interface for waypoint list-based navigation.
			- [ABI & API change] PTG classes refactored (see new virtual base class mrpt::nav::CParameterizedTrajectoryGenerator and its derived classes):
				- Old classes `CPTG%d` have been renamed to describe each path type. Old PTGs #6 and #7 have been removed for lack of practical use.
				- New separate classes for PTGs based on numerically-integrated paths and on closed-form formulations.
				- Old deprecated method of PTGs `lambdaFunction()` removed.
				- Parameters are no longer passed via a mrpt::utils::TParameters class, but via a mrpt::utils::CConfigFileBase which makes parameter passing to PTGs much more maintainable and consistent.
				- PTGs now have a score_priority field to manually set hints about preferences for path planning.
				- PTGs are now mrpt::utils::CLoadableOptions classes
			- New classes:
				- mrpt::nav::CMultiObjectiveMotionOptimizerBase
		- \ref mrpt_graphslam_grp
			- Extend mrpt-graphslam lib to execute simulated/real-time graphSLAM.
				mrpt-graphslam supports 2D/3D execution of graphSLAM, utilizing
				LaserScans, odometry information.
			- Develop application `graphslam-engine` that executes graphSLAM via
				the mrpt-graphslam lib
			- mrpt::grpahslam::CGraphSlamEngine as the generic object that
			   manages graphSLAM, Node/Edge registration decider
			   classes under the mrpt::graphslam::deciders namesapce, optimizer
			   wrapper classes under mrpt::graphslam::optimizers
	- Changes in build system:
		- [Windows only] `DLL`s/`LIB`s now have the signature `lib-${name}${2-digits-version}${compiler-name}_{x32|x64}.{dll/lib}`, allowing several MRPT versions to coexist in the system PATH.
		- [Visual Studio only] There are no longer `pragma comment(lib...)` in any MRPT header, so it is the user responsibility to correctly tell user projects to link against MRPT libraries.
		  Normally, this is done with the standard command `TARGET_LINK_LIBRARIES(MYTARGET ${MRPT_LIBS})`.
		- Debian package: depends on libopenni-dev
		- Optional dependency `liblas`: minimum required version is now 1.6.0 (Ubuntu Trusty or above).
		- Update of embedded copy of nanoflann to version 1.2.0.
		- New script for automated dumping stack traces on unit tests failures (`tests/run_all_tests_gdb.sh`)
		- Fix build against wxWidgets 3.1.*
		- Embedded version of gtest upgraded to 1.8.0
	- BUG FIXES:
		- Fix inconsistent state after calling mrpt::obs::CObservation3DRangeScan::swap()
		- Fix SEGFAULT in mrpt::obs::CObservation3DRangeScan if trying to build a pointcloud in an external container (mrpt::opengl, mrpt::maps)
		- Fix mrpt::hwdrivers::CHokuyoURG can return invalid ray returns as valid ranges.
		- Fix PTG look-up-tables will always fail to load from cache files and will re-generate (Closes [GitHub #243](https://github.com/MRPT/mrpt/issues/243))
		- Fix mrpt::maps::COccupancyGridMap2D::simulateScanRay() fails to mark out-of-range ranges as "invalid".
		- Fix mrpt::utils::CMemoryStream::Clear() after assigning read-only memory blocks.
		- Fix point into polygon checking not working for concave polygons. Now, mrpt::math::TPolygon2D::contains() uses the winding number test which works for any geometry.
		- Fix inconsistent internal state after externalizing mrpt::obs::CObservation3DRangeScan
		- Fix a long outstanding bug regarding losing of keystroke events in CDisplayWindow3D windows (Closes #13 again)
		- Fix wrong units for negative numbers in mrpt::system::unitsFormat()
		- Fix potential thread-unsafe conditions while inserting a mrpt::obs::CObservation2DRangeScan into a pointmap with SSE2 optimizations enabled.
		- CStream: Fix memory leak if an exception (e.g. EOF) is found during object deserialization.
		- Fix a bug in the `onlyUniqueRobust` option for point cloud matching (affecting CICP, etc.). Thanks [Shuo](https://github.com/ygzhangsoya)!

<hr>
<a name="1.4.0">
  <h2>Version 1.4.0: Released 22-APR-2016  </h2></a>
	- <b>Most important changes:</b>
		- Support for Velodyne LIDAR sensors.
		- New minor version number due to changes in the API of these classes (read details below): mrpt::obs::CObservationGPS, mrpt::hwdrivers::CGPSInterface
		- [Python bindings](https://github.com/MRPT/mrpt/wiki/PythonBindings) added for a subset of MRPT functionality (Thanks Peter Rudolph and Nikolaus Demmel!)
	- <b>Detailed list of changes:</b>
		- New apps:
			- [gps2rawlog](http://www.mrpt.org/list-of-mrpt-apps/application-gps2rawlog/): Application to parse raw dumps of a GPS (GNSS) receiver output.
			- [image2gridmap](http://www.mrpt.org/list-of-mrpt-apps/application-image2gridmap/): Small tool to import any image as an MRPT gridmap object file (*.gridmap).
			- [velodyne-view](http://www.mrpt.org/list-of-mrpt-apps/application-velodyne-view/): Application to test, visualize and grab data from a live Velodyne sensor or from a PCAP record.
		- Changes in apps:
			- [rawlog-grabber](http://www.mrpt.org/list-of-mrpt-apps/application-rawlog-grabber/): Now does not show GPS and IMU debug data in console, unless `MRPT_HWDRIVERS_VERBOSE` environment variable is set.
			- [rawlog-edit](http://www.mrpt.org/list-of-mrpt-apps/application-rawlog-edit/): New operation: `--export-gps-all`
		- Changes in libraries:
			- \ref mrpt_base_grp
				- [ABI change] mrpt::system::tokenize() new parameter `skipBlankTokens`
				- mrpt::utils::circular_buffer now has peek() methods
				- Eigen::MatrixBase<Derived>::loadFromTextFile() now also accepts `,` as column separator.
				- New functions:
					- mrpt::system::timestampAdd()
					- mrpt::utils::compute_CRC32()
					- mrpt::utils::saturate<>()
				- mrpt::utils::CDynamicGrid<> now uses `double` instead of `float` for all dimensions and coordinate computations.
				- Priority with these functions now work properly in GNU/Linux; though, see the notes in their documentation for required permissions:
					- mrpt::system::changeCurrentProcessPriority()
					- mrpt::system::changeThreadPriority()
				- New classes/structures:
					- mrpt::math::TPointXYZIu8, mrpt::math::TPointXYZRGBu8, mrpt::math::TPointXYZfIu8, mrpt::math::TPointXYZfRGBu8
			- \ref mrpt_hwdrivers_grp
				- New class mrpt::hwdrivers::CVelodyneScanner
				- mrpt::hwdrivers::CNTRIPEmitter now has a parameter to enable/disable sending back the data from the serial port to the NTRIP caster.
				- <b>[API changed]</b> mrpt::hwdrivers::CGPSInterface API clean-up and made more generic so any stream can be used to parse GNSS messages, not only serial ports.
				- New class mrpt::hwdrivers::CStereoGrabber_Bumblebee_libdc1394 for capturing without PGR Flycapture but directly through libdc1394.
				- Removed class mrpt::hwdrivers::CStereoGrabber_Bumblebee , superseded by mrpt::hwdrivers::CImageGrabber_FlyCapture2 which is capable of both monocular and stereo grabbing.
			- \ref mrpt_maps_grp
				- New class mrpt::maps::CHeightGridMap2D_MRF
				- New base class mrpt::maps::CHeightGridMap2D_Base
				- mrpt::maps::COccupancyGridMap2D:
					- New method mrpt::maps::COccupancyGridMap2D::copyMapContentFrom()
					- New likelihood parameter `LF_useSquareDist`
					- New parameter mrpt::maps::COccupancyGridMap2D::RAYTRACE_STEP_SIZE_IN_CELL_UNITS
					- mrpt::maps::COccupancyGridMap2D::simulateScanRay() is now ~40% (GCC) to ~250% (MSVC) faster by default.
					- New method mrpt::maps::COccupancyGridMap2D::laserScanSimulatorWithUncertainty()
				- New method mrpt::maps::CHeightGridMap2D::insertIndividualPoint()
				- mrpt::maps::CMetricMap::compute3DMatchingRatio() has a simplified API now
			- \ref mrpt_obs_grp
				- New class mrpt::obs::CObservationVelodyneScan
				- mrpt::obs::CSinCosLookUpTableFor2DScans now can build a table from a mrpt::obs::T2DScanProperties structure, which now also has its separate header file for better modularity.
				- <b>[API changed]</b> mrpt::obs::CObservationGPS now stores only one message per objects. API clean-up and extended so the number of GNSS message types is larger and more scalable.
				- mrpt::obs::gnss: A new namespace with many new data structures for GPS-related messages
				- mrpt::obs::CObservation3DRangeScan: projection of RGBD images to 3D points now correctly filters out invalid points, which were in previous versions mapped as (0,0,0) points (relative to the sensor).
				  In turn, this leads to point clouds of a dynamic number of points. In case of needing the (u,v) pixel coordinates of projected points, checkout the new fields `points3D_idxs_x` & `points3D_idxs_y`.
				- New class mrpt::obs::CObservation2DRangeScanWithUncertainty
			- \ref mrpt_opengl_grp
				- New class mrpt::opengl::CMesh3D to render 3D models/meshes
				- New method mrpt::opengl::CPointCloudColoured::recolorizeByCoordinate()
			- \ref mrpt_slam_grp
				- Small clean up of mrpt::slam::CICP API, add separate variable to select covariance estimation method.
			- \ref mrpt_topography_grp
				- New function mrpt::topography::geocentricToENU_WGS84()
			- \ref mrpt_vision_grp
				- mrpt::vision::CDifOdo has been refactored and now does faster image pyramid computation (By Mariano Jaimez)
				- mrpt::maps::CLandmarksMap changes:
					- `beaconMaxRange` & `alphaRatio` parameters have been removed since they were not used.
					- New likelihood parameter `beaconRangesUseObservationStd` to allow using different uncertainty values with each observation.
		- Changes in build system:
			- [Python bindings](https://github.com/MRPT/mrpt/wiki/PythonBindings) added for a subset of MRPT functionality (Thanks Peter Rudolph!)
			- Code ported to support the new libftdi1-dev (Fixes Debian bug #810368, GitHub issue #176)
			- Fix building with gcc 6.0 (Closes Debian bug #811812)
			- CMake new option: `DISABLE_MRPT_AUTO_CLASS_REGISTRATION` to reduce the footprint of MRPT statically-linked programs.
			- Fix building against wxWidgets 3.1
		- BUG FIXES:
			- mrpt::math::CQuaternion<> did not check for unit norm in Release builds.
			- Fix build errors against OpenCV 3.0.0+ without opencv_contrib modules.
			- mrpt::hwdrivers::CHokuyoURG now correctly handles opening both USB and Ethernet Hokuyo devices (Closes Github issue #180)
			- Fixed mrpt::comms::net::DNS_resolve_async() may SIGSEGV in slow networks.
			- mrpt::opengl::CMesh::updateColorsMatrix() did not ignore cells masked out.
			- Wrong weights used in mrpt::poses::CPosePDFSOG::getMean()
			- Removed ad-hoc bias addition in range-only predictions in landmarks maps.
			- Error loading height map count in mrpt::maps::TSetOfMetricMapInitializers (Closes GitHub issue <a href="https://github.com/MRPT/mrpt/issues/205" >#205</a>.
			- Fix "gray images" grabbed in Windows when capturing the render output of 3D windows (Thanks Mariano J.T. & Christian Kerl from TUM!)
			- Fix typos and wxWidgets align errors in RawLogViewer GUI (Closes #219)
			- mrpt::nav::CHolonomicND & mrpt::nav::CHolonomicVFF didn't use the full range of output velocities.
			- mrpt::utils::CImage::loadFromFile() now does not leave the image in undefined state if the load operation fails.
			- mrpt::hwdrivers::CLMS100Eth failed to load "pose_yaw" parameter from config file.
			- mrpt::obs::CObservation3DRangeScan::doDepthAndIntensityCamerasCoincide() did not correctly return `false` for negative offsets between the camera poses.

<hr>
<a name="1.3.2">
  <h2>Version 1.3.2: Released 3-NOV-2015 </h2></a>
  	- Changes in Apps:
		- [rawlog-edit](http://www.mrpt.org/list-of-mrpt-apps/application-rawlog-edit/):
			- New operation: `--list-poses`
			- `--list-images` now also works with 3D range scans
	- Changes in libraries:
		- The library mrpt-srba has been moved out of MRPT and now is an independent project: https://github.com/MRPT/srba
		- \ref mrpt_base_grp
			- mrpt::math::KDTreeCapable::TKDTreeSearchParams: Removed parameter nChecks, which was ignored by nanoflann anyway.
		- \ref mrpt_hwdrivers_grp
			- mrpt::hwdrivers::CCameraSensor: Implemented OpenNI2 support for CCameraSensor
		- \ref mrpt_nav_grp
			- mrpt::nav::CAbstractPTGBasedReactive: Maximum acceleration filter (SPEEDFILTER_TAU) now follows paths better (Thanks to Steven Butner, UCSB/ECE)
	- Changes in build system:
		- `FIND_PACKAGE(MRPT)` will return libraries in the var `MRPT_LIBRARIES`, following the CMake convention. The old variable name `MRPT_LIBS` will be also returned for backward compatibility.
	- BUG FIXES:
		- Fix excessive width of paths drawn by CMetricMapBuilderRBPF::drawCurrentEstimationToImage()
		- Fix image distortion: k3 may be ignored. (Thanks to CBaiz)
		- Fix Debian bugs.

<hr>
<a name="1.3.1">
  <h2>Version 1.3.1: Released 18-JUL-2015 </h2></a>
	- Changes in apps:
		- [navlog-viewer](http://www.mrpt.org/list-of-mrpt-apps/application-navlog-viewer/): Now shows more information on navigation logs.
		- New app [icp-slam-live](http://www.mrpt.org/list-of-mrpt-apps/application-icp-slam-live/): Real-time ICP-SLAM with a LIDAR sensor.
	- Changes in libraries:
		- \ref mrpt_base_grp
			- New helper templates: mrpt::utils::int_select_by_bytecount<>, mrpt::utils::uint_select_by_bytecount<>
			- New methods to evaluate SO(2), SO(3), SE(2) and SE(3) averages and weighted averages. See:
				- Header <mrpt/poses/SO_SE_average.h>
				- mrpt::poses::SO_average<2>, mrpt::poses::SO_average<3>
				- mrpt::poses::SE_average<2>, mrpt::poses::SE_average<3>
		- \ref mrpt_hwdrivers_grp
			- New sensors supported:
				- mrpt::hwdrivers::CIMUIntersense
				- mrpt::hwdrivers::CSkeletonTracker
			- New parameter mrpt::hwdrivers::CHokuyoURG::m_disable_firmware_timestamp to override faulty Hokuyo timestamps with PC time.
			- mrpt::hwdrivers::CRoboPeakLidar::turnOn() and turnOff() now really implement turning on/off the RPLidar motor.
		- \ref mrpt_maps_grp
			- New method mrpt::maps::COccupancyGridMap2D::getAsPointCloud()
		- \ref mrpt_nav_grp
			- Removed old base class CPathPlanningMethod
			- CPathPlanningCircularRobot => mrpt::nav::PlannerSimple2D: Class renamed (and better described) for consistency with other planners
			- mrpt::nav::CReactiveNavigationSystem:
				- Documentation has been added about all existing parameters, and template config files provided as starting points.
				- The loadConfigFile() method with 2 config files has been deprecated favoring the newer, simpler single config file.
				- The "ROBOT_NAME" parameter is no longer employed. A minor side effect (probably affecting no one) is that PTG cache files are no longer named differently for different robots.
			- mrpt::nav::CParameterizedTrajectoryGenerator: New methods to save and load trajectories to binary streams. Used to debug in navlog-viewer.
		- \ref mrpt_obs_grp
			- mrpt::obs::CObservation3DRangeScan now supports pixel labels (semantic mapping, etc.)
			- New class mrpt::obs::CObservationSkeleton to hold body tracking information (by Francisco Angel Moreno)
			- mrpt::obs::CObservationIMU has new data fields and fields are better documented to reflect whether they refer to local/global coordinate frames
		- \ref mrpt_vision_grp
			- mrpt::vision::CImageGrabber_dc1394: Changed default Bayer filter from NEAREST to HQLINEAR
	- BUG FIXES:
			- Fix ocasional (false) failure of RANSAC unit tests due to their non-deterministic nature.
			- Fix build error with MSVC 2010 in mrpt-hmtslam (Closes #127).
			- Fixed potential wrong bounding box results in mrpt::maps::CPointsMap::boundingBox() when SSE2 optimization is enabled.
			- mrpt::obs::CObservation6DFeatures: Fixed random crashes related to non-aligned memory in 32bit builds (Fixes #141)
			- Fix Debian bug [#786349](https://bugs.debian.org/cgi-bin/bugreport.cgi?bug=786349) on Eigen2 support.
			- mrpt::hwdrivers::CIMUXSens_MT4: Fix crash in destructor of objects not attached to a physical device.
			- Fix wrong quaternion cross product when target variable is one of the operands. Also affected the += operator of mrpt::poses::CPose3DQuat (Fixes #148)
			- mrpt::hwdrivers::CKinect with libfreenect driver: Fix potential memory corruption.
			- Fix a bug in mrpt::tfest::se3_l2_robust() that led to it returning without trying to find a good consensus solution. It affected the demo app kinect-3d-slam (Fixes #156)
			- Fix wrong feature points in CFeatureExtraction::extractFeaturesKLT()  (Fixes #138)

<hr>
<a name="1.3.0">
  <h2>Version 1.3.0: Released 12-JAN-2015 </h2></a>
	- <b>Most important changes:</b>
		- Classes in libraries \ref mrpt_obs_grp and \ref mrpt_maps_grp now belong to new namespaces (mrpt::obs, mrpt::maps) instead of the old mrpt::slam
		- No more `using namespace`s polute MRPT headers. <b>Errors in user projects</b> missing `using namespace XXX` that might be formerly masked will now reveal. <b>This is a good thing</b>, though admitedly annoying...
		- New library \ref mrpt_nav_grp, subsumming the old \ref mrpt_reactivenav_grp.
		- New library \ref mrpt_tfest_grp, a refactor of the old \ref mrpt_scanmatching_grp.
		- <b>Backwards compatible headers</b> have been provided to ease the transition of user code for all those library changes. Warning messages will be shown recommending deprecated replacements.
	- <b>Detailed list of changes:</b>
		- Lib changes:
			- Clean up of the bad practice of `using namespace` in public scopes of headers. May lead to user code failing for missing `using namespace`s which were previously masked.
			- Namespace "slam" deprecated in libraries mrpt-obs and mrpt-maps (used for historical reasons):
				- New namespaces  \ref mrpt_obs_grp and \ref mrpt_maps_grp.
				- #include files moved from old paths <mrpt/slam/...> => <mrpt/{obs,maps}/...>
				- Backward compatible headers added in <mrpt/slam/...> until mrpt 2.0.0
			- New library \ref mrpt_nav_grp, subsumming the old mrpt-reactivenav (\ref mrpt_reactivenav_grp).
			- \ref mrpt_reactivenav_grp is now a meta-library, depending on \ref mrpt_nav_grp.
			- \ref mrpt_tfest_grp : Old library mrpt-scanmatching (\ref mrpt_scanmatching_grp) has been refactored, its API clean-up, and renamed \ref mrpt_tfest_grp
			- \ref mrpt_scanmatching_grp is now a meta-library, depending on \ref mrpt_tfest_grp.
			- These classes have been moved between libs for a more sensible organization:
				- mrpt::slam::CDetectorDoorCrossing ==> mrpt::detectors::CDetectorDoorCrossing
				- mrpt::slam::CPathPlanningMethod & CPathPlanningCircularRobot: \ref mrpt_slam_grp ==> \ref mrpt_nav_grp
		- Build System / General changes:
			- Many optimizations in function arguments (value vs ref). Forces ABI incompatibility with previous versions, hence the change to a new minor version number.
			- Updated embedded version of Eigen to 3.2.3
			- Kinect: Dropped support for the CL NUI API, which seems discontinued. Alternatives in use are libfreenect and OpenNI2.
			- libfreenect is now detected in the system and used instead of compiling the embedded copy of it.
			- Embedded copy of libfreenect has been updated to (23/oct/2014). It now supports "Kinect for Windows".
			- More selective linking of .so files to avoid useless dependencies (Fixes #52).
			- (Windows only) MRPT can now be safely built with libusb support (Freenect, Kinect,...) and it will run on systems without libusb installed, by means of /DELAYLOAD linking flags.
			- More unit tests.
		- Changes in classes:
			- [mrpt-base]
				- New function mrpt::math::angDistance()
			- [mrpt-hwdrivers]
				- mrpt::hwdrivers::CIMUXSens_MT4: (by Joe Burmeister for Suave Aerial Software)
					- Upgrade to latest XSens SDK 4.2.1. Requires libudev-dev in Linux
					- Add GPS observations to CIMUXSens_MT4 for Xsens devices like GTi-G-700 which have GPS
				- mrpt::hwdrivers::CImageGrabber_dc1394: Length of ring buffer is now configurable via TCaptureOptions_dc1394::ring_buffer_size
			- [mrpt-maps]
				- Important refactor of internal code related to mrpt::maps::CMultiMetricMap:
					- All maps (derived from mrpt::maps::CMetricMap) now have a more uniform interface.
					- Each map now has a `MapDefinition` structure with all its parameters. See docs for mrpt::maps::TMetricMapInitializer
					- Introduced mrpt::maps::TMapGenericParams to hold parameters shared in all maps.
			- [mrpt-obs]
				- CObservation::getDescriptionAsText(): New virtual method to obstain a textual description of observations. Refactoring of messy code previously in the RawLogViewer app.
			- [mrpt-vision]
				- mrpt::vision::CFeatureExtraction: Removed (unused) optional ROI parameter in detectors.
		- BUG FIXES:
			- mrpt::poses::CRobot2DPoseEstimator could estimate wrong angular velocities for orientations near +-180deg.
			- mrpt::system::CDirectoryExplorer::sortByName() didn't sort in descending order
			- Fixed crashes from MATLAB .mex files: mrpt::system::registerFatalExceptionHandlers() has no longer effect, and will be removed in future releases. (Thanks to Jesús Briales García for all the testing!)
			- Fixed potential crash for Eigen unaligned memory access in 32bit builds in mrpt::slam::CGridMapAligner and other places ([Closes #94](https://github.com/MRPT/mrpt/issues/94))

<hr>
<a name="1.2.2">
  <h2>Version 1.2.2: Released 12-SEP-2014  </h2></a>
	- Changes in apps:
		- <a href="http://www.mrpt.org/list-of-mrpt-apps/application-sceneviewer3d/" >SceneViewer3D</a>:
			- New menu "File" -> "Import" -> "3D model" which supports many standard formats (via mrpt::opengl::CAssimpModel)
	- New classes:
		- [mrpt-hwdrivers]
			- mrpt::hwdrivers::CRoboPeakLidar to interface Robo Peak LIDAR scanners.
		- [mrpt-opengl]
			- mrpt::opengl::CAssimpModel for rendering complex 3D models (many supported formats) in OpenGL scenes.
	- Changes in classes:
		- Consistency in all "laser scan" classes: angular increments between rays are now FOV/(N-1) instead of FOV/N.
		- [mrpt-base]
			- New method mrpt::utils::CImage::loadTGA()
			- *IMPORTANT*: Changed behavior of CSerializable/CObject macros (see bugfix below), introducing the new macros DEFINE_SERIALIZABLE_POST_*.
			   May require changes in user code if serializable classes are defined:
				- Previous version:
					\code
						DEFINE_SERIALIZABLE_PRE_*(...)
						class XXX {
							DEFINE_SERIALIZABLE(XXX)
						};
					\endcode
				- Must be changed in this version to:
					\code
						DEFINE_SERIALIZABLE_PRE_*(...)
						class XXX {
							DEFINE_SERIALIZABLE(XXX)
						};
						DEFINE_SERIALIZABLE_POST_*(...)
					\endcode
		- [mrpt-hwdrivers]
			- Bumblebee2 Linux support in mrpt::hwdrivers::CImageGrabber_FlyCapture2 via Triclops (by Jesus Briales)
		- [mrpt-maps]
			- New method mrpt::maps::COccupancyGridMap2D::getRawMap()
			- New method mrpt::maps::CColouredPointsMap::getPCLPointCloudXYZRGB()
		- [mrpt-opengl]
			- mrpt::opengl::CWxGLCanvasBase (affects all 3D rendering classes): better handling of internal timers for smoother updates while rendering in multithreading apps.
		- [mrpt-srba]
			- New method to recover the global coordinates graph-slam problem for a RBA map: mrpt::srba::RbaEngine::get_global_graphslam_problem() (see example [MRPT]\samples\srba-examples\srba-tutorials\tutorial-srba-how-to-recover-global-map.cpp)
	- BUG FIXES:
		- mrpt::utils::CImage constructor from a matrix crashed.
		- Unit tests: Named semaphores are not tested anymore if it's detected that the kernel version doesn't support them (Fix Debian 758725).
		- mrpt::synch::CSemaphore [Linux]: didn't call sem_unlink().
		- mrpt::gui::CDisplayWindow3D didn't implement get/set FOV.
		- Valgrind: Fixed potential unaligned memory access warning in point clouds.
		- Fix build error with AppleClang 5.1 (Closes #71).
		- mrpt::utils::CClientTCPSocket: Use a connection success check that works on all platforms
		- Important bug fixed regarding a missing dynamic_cast<> in smart pointers casting. See above possible implications in user code.
 properly (Patch by Joe Burmeister).

<hr>
<a name="1.2.1">
  <h2>Version 1.2.1: Released 10-JUL-2014 </h2></a>
	- Changes in classes:
		- [mrpt-base]
			- All points and poses now have a method setToNaN(), e.g. mrpt::poses::CPose3D::setToNaN()
		- [mrpt-hwdrivers]
			- mrpt::hwdrivers::COpenNI2Sensor now has better support for opening several RGBD cameras (by Kenzaburo Miyawaki & Eduardo Fernandez)
	- Build system:
		- Fix compilation of SRBA with DEBUG_GARBAGE_FILL_ALL_NUMS=1
		- Fix de-serialization error in mrpt::reactivenav::CLogFileRecord (and new unit tests added to avoid regressions).
		- Several Debian bugs closed (see packaging/debian/changelog), including build errors in uncommon platforms (MIPS, kFreeBSD, etc.)

<hr>
<a name="1.2.0">
  <h2>Version 1.2.0: Released 25-JUN-2014  </h2></a>
  	- <b>Most important changes:</b>
		- Public header files (.h) have undergone a serious refactoring to minimize unnecesary dependencies and reduce compile time and memory as much as possible.
		  As a side effect, user code might need to add new #include<> lines. This change justifies the new minor version series 1.2.X.
		- MRPT now cleanly builds in clang and OSX.
		- Support for new camera drivers (OpenNI2, DUO3D).
		- Many bug fixes.
	- <b>Detailed list of changes:</b>
		- Changes in apps:
			- [rawlog-edit](http://www.mrpt.org/Application%3Arawlog-edit):
				- New operations: --export-odometry-txt, --recalc-odometry
				- New flag: --rectify-centers-coincide
		- New examples:
			- kitti_dataset2rawlog
		- New classes:
			- [mrpt-base]
				- mrpt::math::ContainerType<CONTAINER>::element_t to allow handling either Eigen or STL containers seamlessly.
				- mrpt::utils::CConfigFilePrefixer
			- [mrpt-hwdrivers]
				- mrpt::hwdrivers::COpenNI2Sensor: Interface to OpenNI2 cameras, capable of reading from an array of OpenNI2 RGBD cameras (By Eduardo Fernandez)
				- mrpt::hwdrivers::CDUO3DCamera: Interface to DUO3D cameras (By Francisco Angel Moreno)
				- mrpt::hwdrivers::CGPS_NTRIP: A combination of GPS receiver + NTRIP receiver capable of submitting GGA frames to enable RTCM 3.0
			- [mrpt-obs]
				- mrpt::obs::CObservation6DFeatures
		- Changes in classes:
			- [mrpt-base]
				- Robust kernel templates moved from mrpt::vision to mrpt::math. See mrpt::math::RobustKernel<>. Added unit tests for robust kernels.
				- mrpt::poses::CPose3D has new SE(3) methods: mrpt::poses::CPose3D::jacob_dexpeD_de(), mrpt::poses::CPose3D::jacob_dAexpeD_de()
				- More efficient mrpt::utils::OctetVectorToObject() (avoid memory copy).
				- Fixed const-correctness of mrpt::utils::CImage::forceLoad() and mrpt::utils::CImage::unload()
			- [mrpt-hwdrivers]
				- mrpt::hwdrivers::CCameraSensor: Added a hook for user code to run before saving external image files: mrpt::hwdrivers::CCameraSensor::addPreSaveHook()
				- mrpt::hwdrivers::CNationalInstrumentsDAQ now supports analog and digital outputs.
				- New method mrpt::hwdrivers::CNTRIPClient::sendBackToServer()
			- [mrpt-srba]
				- Now also implements SE(3) relative graph-slam.
			- [mrpt-vision]
				- mrpt::vision::checkerBoardStereoCalibration: More robust handling of stereo calibration patterns. OpenCV sometimes detects corners in the wrong order between (left/right) images, so we detect the situation and fix it.
				- mrpt::vision::findMultipleChessboardsCorners():
					- Now enforces a consistent counterclockwise XYZ coordinate frame at each detected chessboard.
					- Much more robust in distingishing quads of different sizes.
		- Build system / public API:
			- Fixes to build in OS X - [Patch](https://gist.github.com/randvoorhies/9283072) by Randolph Voorhies.
			- Removed most "using namespace" from public headers, as good practice.
			- Refactoring of MRPT headers.
				- <mrpt/utils/stl_extensions.h> has been split into:
					- <mrpt/utils/stl_serialization.h>
					- <mrpt/utils/circular_buffer.h>
					- <mrpt/utils/list_searchable.h>
					- <mrpt/utils/bimap.h>
					- <mrpt/utils/map_as_vector.h>
					- <mrpt/utils/traits_map.h>
					- <mrpt/utils/stl_serialization.h>
					- <mrpt/utils/printf_vector.h>
					- <mrpt/utils/stl_containers_utils.h>
					- <mrpt/utils/ci_less.h>
			- Deleted methods and functions:
				- mrpt::system::breakpoint()
				- mrpt::vector_float is now mrpt::math::CVectorFloat, mrpt::vector_double is mrpt::math::CVectorDouble, for name consistency. Also, using Eigen::VectorXf is preferred for new code.
				- mrpt::CImage::rectifyImage() with parameters as separate vectors.
				- mrpt::maps::CPointsMap::getPoint() with mrpt::poses::CPoint3D arguments.
				- mrpt::vision::correctDistortion() -> use CImage method instead
				- All previous deprecated functions.
			- Embedded Eigen updated to version 3.2.1 [(commit)](https://github.com/MRPT/mrpt/commit/47913da94a27e98a9115f85b2a530b6c14a10b8f) [(commit)](https://github.com/MRPT/mrpt/commit/33258761d3b75bf133d38aecb257c64e4d76b21e)
  		- BUG FIXES:
			- RawlogViewer app: Fixed abort while converting SF->obs.only datasets when there is no odometry.
			- mrpt::obs::CSensoryFrame: The cached point map is now invalidated with any change to the list of observations so it's rebuild upon next call.
			- New implementation of mrpt::synch::CSemaphore avoids crashes in OS X - by Randolph Voorhies.
			- mrpt::opengl::CArrow was always drawn of normalized length.
			- FlyCapture2 monocular & stereo cameras could return an incorrect timestamp (only in Linux?).
			- mrpt::system::createDirectory() returned false (error) when the directory already existed.
			- mrpt::vision::CStereoRectifyMap::rectify() didn't update the left & right camera poses inside mrpt::obs::CObservationStereoImages objects while rectifying.
			- RawLogViewer: Operation "convert to SF format" didn't take into account odometry observations.
			- Fix build errors with GCC 4.9
			- Fix crash of mrpt::hwdrivers::CIMUXSens_MT4's destructor when it fails to scan and open a device.
			- Fix potential crash in mrpt::slam::data_association_full_covariance with JCBB when no individually compatible matching exists [(commit)](https://github.com/MRPT/mrpt/commit/482472ebd80a3484dce63d294b1ac4e8f001e1eb)

<hr>
 <a name="1.1.0">
  <h2>Version 1.1.0: Released 22-FEB-2014  </h2></a>
	- New apps:
		- [DifOdometry-Camera](http://www.mrpt.org/list-of-mrpt-apps/application-difodometry-camera).  (By Mariano Jaimez Tarifa)
		- [DifOdometry-Datasets](http://www.mrpt.org/list-of-mrpt-apps/application-difodometry-datasets). (By Mariano Jaimez Tarifa)
	- New classes:
		- [mrpt-base]
			- mrpt::synch::CPipe: OS-independent pipe support.
		- [mrpt-hwdrivers]
			- mrpt::hwdrivers::CIMUXSens_MT4 : Support for 4th generation xSens MT IMU devices.
			- mrpt::hwdrivers::CNationalInstrumentsDAQ: Support for acquisition boards compatible with National Instruments DAQmx Base - [(commit)](https://github.com/MRPT/mrpt/commit/a82a7e37997cfb77e7ee9e903bdb2a55e3040b35).
			- mrpt::hwdrivers::CImageGrabber_FlyCapture2: Support for Point Grey Research's cameras via the FlyCapture2 libray - [(commits)](https://github.com/MRPT/mrpt/pull/5/commits).
		- [mrpt-maps]
			- There are now two versions of octomaps (by Mariano Jaimez Tarifa/Jose Luis Blanco) - [(commit)](http://code.google.com/p/mrpt/source/detail?r=3443)
				- mrpt::maps::COctoMap (only occupancy)
				- mrpt::maps::CColouredOctoMap (occupancy + RGB color)
		- [mrpt-obs]
			- mrpt::obs::CObservationRawDAQ, a placeholder for raw and generic measurements from data acquisition devices. - [(commit)](http://code.google.com/p/mrpt/source/detail?r=3459)
		- [mrpt-opengl]
			- mrpt::opengl::CMeshFast, an open gl object that draws a "mesh" as a structured point cloud which is faster to render (by Mariano Jaimez Tarifa). -[(commit)](https://github.com/MRPT/mrpt/commit/9306bb4a585387d4c85b3f6e41dd2cbe5a354e80)
			- mrpt::opengl::CVectorField2D, an opengl object that shows a 2D Vector Field (by Mariano Jaimez Tarifa). - [(commit)](http://code.google.com/p/mrpt/source/detail?r=3461)
		- [mrpt-reactivenav]
			- mrpt::reactivenav::CAbstractPTGBasedReactive, as part of a large code refactoring of these classes: [(commit)](https://github.com/MRPT/mrpt/pull/4)
				- mrpt::reactivenav::CReactiveNavigationSystem
				- mrpt::reactivenav::CReactiveNavigationSystem3D
		- [mrpt-vision]
			- mrpt::vision::CDifodo, a class which implements visual odometry based on depth images and the "range flow constraint equation". (by Mariano Jaimez Tarifa) - [(commit)](https://github.com/MRPT/mrpt/commit/e6ab5595f70cb889d07658c0b540c27e495a1cfb)
	- Changes in classes:
		- Clean up and slight optimization of metric map matching API: - [(commit)](http://code.google.com/p/mrpt/source/detail?r=3446)
			- <b>Methods marked as deprecated: </b>
				- mrpt::maps::CMetricMap::computeMatchingWith2D() --> mrpt::maps::CMetricMap::determineMatching2D()
				- mrpt::maps::CMetricMap::computeMatchingWith3D() --> mrpt::maps::CMetricMap::determineMatching3D()
			- New structures:
				- mrpt::slam::TMatchingParams
				- mrpt::slam::TMatchingExtraResults
		- mrpt::maps::CPointsMap::TInsertionOptions now have methods to save/load from binary streams, making more maintainable the serialization of point maps - [(commit)](https://github.com/MRPT/mrpt/commit/544d439c3462228b07344142de68e5bc10c1a2e3)
		- New options in point maps: mrpt::maps::CPointsMap::TInsertionOptions::insertInvalidPoints - [(commit)](https://github.com/MRPT/mrpt/pull/8)
		- mrpt::obs::CObservationIMU now includes data fields for 3D magnetometers and altimeters. - [(commit)](http://code.google.com/p/mrpt/source/detail?r=3451)
		- Method renamed mrpt::utils::CEnhancedMetaFile::selectVectorTextFont() to avoid shadowing mrpt::utils::CCanvas::selectTextFont()
		- mrpt::reactivenav::CParameterizedTrajectoryGenerator: New methods:
			- mrpt::reactivenav::CParameterizedTrajectoryGenerator::inverseMap_WS2TP() for inverse look-up of WS to TP space - [(commit)](https://github.com/MRPT/mrpt/commit/4d04ef50e3dea581bed6287d4ea6593034c47da3)
			- mrpt::reactivenav::CParameterizedTrajectoryGenerator::renderPathAsSimpleLine() - [(commit)](https://github.com/MRPT/mrpt/commit/a224fc2489ad00b3ab116c84e8d4a48532a005df)
		- Changed the signature of mrpt::reactivenav::build_PTG_collision_grids() to become more generic for 2D & 2.5D PTGs - [(commit)](https://github.com/MRPT/mrpt/commit/7bd68e49a4ba3bf08f194678787816c65de1d685)
	- Deleted classes:
		- mrpt::utils::CEvent, which was actually unimplemented (!)
		- mrpt::hwdrivers::CInterfaceNI845x has been deleted. It didn't offer features enough to justify a class.
	- New examples:
		- [MRPT]/samples/threadsPipe
		- [MRPT]/samples/NIDAQ_test
		- [MRPT]/openNI2_RGBD_demo (by Mariano Jaimez Tarifa)
		- [MRPT]/openNI2_proximity_demo (by Mariano Jaimez Tarifa)
	- Build system:
		- Fixed compilation with clang.
		- Fixed building against OpenCV 3.0.0 (GIT head)
		- Updated to the latest nanoflann 1.1.7.
		- Updated to Eigen 3.2.0 - [(commit)](http://code.google.com/p/mrpt/source/detail?r=3455)
		- Binary packages for Windows now include .pdb files to help debugging with Visual Studio.
	- BUG FIXES:
		- Fixed potential infinity loop in mrpt::math::make_vector<1,T>()
		- Fixed build error with GCC when experimental parallelization is enabled. [(commit)](http://code.google.com/p/mrpt/source/detail?r=3441)
		- mrpt::reactivenav::CReactiveNavigationSystem complained about missing config variables ROBOTMODEL_TAU & ROBOTMODEL_DELAY, which were removed in MRPT 1.0.2 - [(commit)](http://code.google.com/p/mrpt/source/detail?r=3452)
		- Fixed potential mem alignment errors (Eigen's UnalignedArrayAssert) in SRBA for 32bit builds. [(commit)](http://code.google.com/p/mrpt/source/detail?r=3457)
		- mrpt::topography::geodeticToENU_WGS84() and related functions used a local +Z axis aligned to the line towards the Earth center; now the Z axis points normally to the ellipsoid surface. The difference with the previous behavior is small but may be of a few millimeters for each meter from the reference point. [(commit)](http://code.google.com/p/mrpt/source/detail?r=3473)
		- Potential crash when setting mpPolygon::setPoints() with empty vectors - [(commit)](http://code.google.com/p/mrpt/source/detail?r=3478)
		- mrpt::reactivenav::CReactiveNavigationSystem and mrpt::reactivenav::CReactiveNavigationSystem3D didn't obey the "enableConsoleOutput" constructor flag - [(commit)](https://github.com/MRPT/mrpt/commit/db7b0e76506af2c24f119a28443a1e8f1a217861)
		- mrpt::synch::CSemaphore::waitForSignal() : Fixed error when thread got an external signal [(commit)](https://github.com/MRPT/mrpt/commit/511e95f03480537ff18ad2cad178c504b1cfbb53)

 <hr>
 <a name="1.0.2">
  <h2>Version 1.0.2: Released 2-AUG-2013 (SVN 3435)  </h2></a>
	- New apps:
		- [ReactiveNav3D-Demo](http://www.mrpt.org/Application%3AReactiveNav3D-Demo) (By Mariano Jaimez Tarifa)
	- Changes in apps:
		- [rawlog-edit](http://www.mrpt.org/Application%3Arawlog-edit):
			- New operations: --list-timestamps, --remap-timestamps, --export-2d-scans-txt, --export-imu-txt
	- New classes:
		- [mrpt-base]
			- mrpt::poses::CPose3DRotVec is now fully implemented (By Francisco Angel Moreno).
		- [mrpt-opengl]
			- mrpt::opengl::CLight - OpenGL scenes now allow customization of OpenGL lighting. See also new lighting methods in mrpt::opengl::COpenGLViewport - <a href="http://code.google.com/p/mrpt/source/detail?r=3409" >r3409</a>
		- [mrpt-reactivenav]
			- mrpt::reactivenav::CReactiveNavigationSystem3D - By Mariano Jaimez Tarifa - <a href="http://code.google.com/p/mrpt/source/detail?r=3389" >r3389</a>
	- New functions:
		- [mrpt-opengl]
			- mrpt::opengl::stock_objects::RobotRhodon()
	- Changes in classes:
		- [mrpt-base]
			- Generic particle filter classes now allow directly resampling to a dynamic number of particles. Affected methods: - <a href="http://code.google.com/p/mrpt/source/detail?r=3381" >r3381</a>
				- mrpt::bayes::CParticleFilterCapable::performResampling()
				- mrpt::bayes::CParticleFilterCapable::computeResampling()
			- New method: CImage::loadFromXPM() - <a href="http://code.google.com/p/mrpt/source/detail?r=3397" >r3397</a>
		- [mrpt-maps]
			- mrpt::maps::COctoMap now exposes the inner octomap::OcTree object. See example samples/octomap_simple - <a href="http://code.google.com/p/mrpt/source/detail?r=4304" >r4304</a>
		- [mrpt-openg]
			- mrpt::opengl::CBox now be also rendered as a solid box + line borders. See mrpt::opengl::CBox::enableBoxBorder()
			- mrpt::opengl::COctoMapVoxels - <a href="http://code.google.com/p/mrpt/source/detail?r=4329" >r4329</a>
				- Fixed calculation of normals (fix shading)
				- Added new coloring scheme to mrpt::opengl::COctoMapVoxels::visualization_mode_t : "FIXED"
				- By default, light effects are disabled in this object, because shadows aren't computed anyway and the effect isn't pleasant.
				- Voxels cubes are sorted in ascending Z order so the visual effect is correct when rendering with transparency.
		- [mrpt-reactivenav]
			- mrpt::reactivenav::CParameterizedTrajectoryGenerator: The "low pass filter" has been removed since it wasn't practical and was never used; thus, parameters "TAU" and "DELAY" has been removed. - <a href="http://code.google.com/p/mrpt/source/detail?r=3395" >r3395</a>
			- Methods removed since they weren't implemented in any derived class and there are no plans for doing it.
				- mrpt::reactivenav::CReactiveNavigationSystem ::evaluate()
				- mrpt::reactivenav::CReactiveNavigationSystem ::setParams()
	- Build system:
		- Updated to nanoflann 1.1.7: ICP is ~5% faster.
		- More unit tests:
			- [mrpt-base] geometry module.
	- BUG FIXES:
		- CTimeLogger::registerUserMeasure() ignored the enable/disable state of the logger - <a href="http://code.google.com/p/mrpt/source/detail?r=3382" >r3382</a>
		- mrpt-srba: SEGFAULT in 32bit builds due to missing MRPT_MAKE_ALIGNED_OPERATOR_NEW - <a href="http://code.google.com/p/mrpt/source/detail?r=3429" >r3429</a>

 <br/>
 <hr>
 <a name="1.0.1">
  <h2>Version 1.0.1: Released 12-MAY-2013 (SVN 3370)  </h2></a>
	- Changes in apps:
		- <a href="http://www.mrpt.org/Application%3ARawLogViewer" >RawLogViewer</a>:
			- Better description of the "too much memory used" warning while loading large datasets.
		- <a href="http://www.mrpt.org/Application%3Arobotic-arm-kinematics" >robotic-arm-kinematics</a>:
			- Now allows changing the orientation of the first DOF (X,Y,Z).
	- New classes:
		- [mrpt-hwdrivers]
			- mrpt::hwdrivers::CInterfaceNI845x: An interface for this USB SPI/I2C data acquisition board.
			- mrpt::hwdrivers::CCANBusReader: A class to record CAN bus frames with a CAN232 converter.
		- [mrpt-obs]
			- mrpt::obs::CObservationCANBusJ1939
	- New functions:
		- New opengl_stock objects:
			- mrpt::opengl::stock_objects::Hokuyo_URG()
			- mrpt::opengl::stock_objects::Hokuyo_UTM()
			- mrpt::opengl::stock_objects::Househam_Sprayer()
		- mrpt::math::saveEigenSparseTripletsToFile() - <a href="http://code.google.com/p/mrpt/source/detail?r=3351" >r3351</a>
	- New examples:
			- gmrf_map_demo
	- Changes in classes:
		- [mrpt-maps]
			- mrpt::maps::COccupancyGridMap2D now also evalutes likelihoods for sonar-like observations (mrpt::obs::CObservationRange), allowing particle-filter localization with these sensors - <a href="http://code.google.com/p/mrpt/source/detail?r=3330" >r3330</a>
			- New method mrpt::slam::CRandomFieldGridMap2D::insertIndividualReading()
		- [mrpt-kinematics]
			- mrpt::kinematics::CKinematicChain: Now allows changing the orientation of the first DOF (X,Y,Z).
	- Removed stuff:
		- Backwards-compatibility typedef mrpt::vision::TKLTFeatureStatus has been removed. Replace with mrpt::vision::TFeatureTrackStatus
		- KLT-specific values for mrpt::vision::TFeatureTrackStatus has been removed, since they were not used in detected features anyway.
	- Build system:
		- Fixed a potential build error if including FFMPEG's <time.h> instead of the standard header - <a href="http://code.google.com/p/mrpt/source/detail?r=3316" >r3316</a>
		- Fixed determination of GCC version for all GCC builds - <a href="http://code.google.com/p/mrpt/source/detail?r=3324" >r3324</a>
		- Updated to Eigen 3.1.3 - <a href="http://code.google.com/p/mrpt/source/detail?r=3349" >r3349</a>
		- Updated to nanoflann 1.1.5
	- BUG FIXES:
		- Unit tests "SchurTests" for mrpt-srba incorrectly reported errors due to an improperly initialized reference to a local variable - <a href="http://code.google.com/p/mrpt/source/detail?r=3318" >r3318</a>
		- Debian packages: added missing binary deps for libmrpt-dev  - <a href="http://code.google.com/p/mrpt/source/detail?r=3335" >r3335</a>

 <hr>
 <a name="1.0.0">
  <h2>Version 1.0.0: Released 1-MAR-2013 (SVN 3287)  </h2></a>
	- <b>Most important changes:</b>
		- New library with a flexible implementation of Sparser Relative Bundle Adjustment (RBA), as presented in ICRA 2013: <a href="http://www.mrpt.org/srba" >mrpt-srba</a>.
		- New library for Plane-based Maps: <a href="group__mrpt__pbmap__grp.html" >mrpt-pbmap</a> (also presented in ICRA 2013).
		- Some MRPT modules are now header-only libraries.
		- Support for a new Octomap metric map, via the octomap library. See mrpt::maps::COctoMap and detailed changes below.
		- Support for importing/exporting point clouds in the standard LAS format (Look for liblas below).
		- Better support for custom builds of MRPT (selective building of individual apps and libs, etc.)
		- Ready for Visual Studio 2012 and GCC 4.7
		- From now on, MRPT is released under the "New BSD" license.
		- Many bug fixes.
	- <b>Detailed list of changes:</b>
		- New apps:
			- <a href="http://www.mrpt.org/list-of-mrpt-apps/application-srba-slam" >srba-slam</a>: A command-line frontend for the Relative Bundle Adjustment engine in mrpt-srba.
			- <a href="http://www.mrpt.org/list-of-mrpt-apps/application-holonomic-navigator-demo" >holonomic-navigator-demo</a>
			- <a href="http://www.mrpt.org/list-of-mrpt-apps/application-robotic-arm-kinematics" >robotic-arm-kinematics</a>: A GUI for experimenting with Denavit-Hartenberg parameters.
		- Changes in apps:
			- <a href="http://www.mrpt.org/Application%3Anavlog-viewer" >navlog-viewer</a>:
				- Fixed some minor visualization errors.
			- <a href="http://www.mrpt.org/Application%3ARawLogViewer" >RawLogViewer</a>:
				- Import sequence of images as rawlog: Didn't detect "png" file extension as images - <a href="http://code.google.com/p/mrpt/source/detail?r=2940" >r2940</a> - Closes <a href="http://code.google.com/p/mrpt/issues/detail?id=34" >#34</a>
				- The GUI toolbar has been ported from wxWidget's ToolBar to sets of wxCustomButton's to avoid visualization problems in wx 2.9.X - <a href="http://code.google.com/p/mrpt/source/detail?r=2950" >r2950</a>
			- <a href="http://www.mrpt.org/list-of-mrpt-apps/application-ReactiveNavigationDemo" >ReactiveNavigationDemo</a>:
				- The default holonomic navigation method is now the VFF, since after the last bug fixes and tunes it seems to work quite well.
			- <a href="http://www.mrpt.org/Application%3ASceneViewer" >SceneViewer3D</a>:
				- The GUI toolbar has been ported from wxWidget's ToolBar to sets of wxCustomButton's to avoid visualization problems in wx 2.9.X - <a href="http://code.google.com/p/mrpt/source/detail?r=2952" >r2952</a>
				- Added a new menu: "File -> Import -> From LAS file..." - <a href="http://code.google.com/p/mrpt/source/detail?r=3244" >r3244</a>
			- <a href="http://www.mrpt.org/Application%3Agrid-matching" >grid-matching</a>: new argument "--aligner" to select aligner method - <a href="http://code.google.com/p/mrpt/source/detail?r=3021" >r3021</a>
		- New classes:
			- [mrpt-base]
				- mrpt::math::MatrixBlockSparseCols, a templated column-indexed efficient storage of block-sparse Jacobian or Hessian matrices, together with other arbitrary information - <a href="http://code.google.com/p/mrpt/source/detail?r=2995" >r2995</a>
				- mrpt::utils::ignored_copy_ptr<>
				- mrpt::utils::CTimeLoggerEntry
			- [mrpt-obs]
				- mrpt::obs::CObservationWindSensor - <a href="http://code.google.com/p/mrpt/source/detail?r=3050" >r3050</a>
			- [mrpt-maps]
				- mrpt::maps::COctoMap
			- [mrpt-opengl]
				- mrpt::opengl::COctoMapVoxels
		- Deleted classes:
			- [mrpt-vision]
				- CFeatureTracker_FAST and CFeatureTracker_PatchMatch have been removed since they didn't work robustly. Replace with mrpt::vision::CFeatureTracker_KL
		- New libraries:
			- [mrpt-kinematics] See mrpt::kinematics
			- [mrpt-pbmap] See <a href="group__mrpt__pbmap__grp.html" >mrpt-pbmap</a>.
			- [mrpt-srba] See <a href="http://www.mrpt.org/srba" >mrpt-srba</a>.
		- Changes in libraries:
			- These libs are now header-only: <a href="http://code.google.com/p/mrpt/source/detail?r=3035" >r3035</a>, <a href="http://code.google.com/p/mrpt/source/detail?r=3045" >r3045</a>
				- [mrpt-bayes]
				- [mrpt-graphs]
				- [mrpt-graphslam]
			- Integration of the Octomap C++ library (new BSD License) by Kai M. Wurm et al.: <a href="http://code.google.com/p/mrpt/source/detail?r=3081" >r3081</a>, <a href="http://code.google.com/p/mrpt/source/detail?r=3083" >r3083</a>, <a href="http://code.google.com/p/mrpt/source/detail?r=3084" >r3084</a>, <a href="http://code.google.com/p/mrpt/source/detail?r=3086" >r3086</a>, <a href="http://code.google.com/p/mrpt/source/detail?r=3087" >r3087</a>, <a href="http://code.google.com/p/mrpt/source/detail?r=3088" >r3088</a>, <a href="http://code.google.com/p/mrpt/source/detail?r=3093" >r3093</a>
				- The main new classes are mrpt::maps::COctoMap & mrpt::opengl::COctoMapVoxels
				- mrpt::maps::CMultiMetricMap now allows the seamless integration of octomaps in many MRPT map building or localization algorithms.
				- New example: samples/octomap_simple
		- Changes in classes:
			- [mrpt-base]
				- Eigen::MatrixBase<Derived>::loadFromTextFile(), and all MRPT derived matrix classes, are now much faster loading huge matrices from text files - <a href="http://code.google.com/p/mrpt/source/detail?r=2997" >r2997</a>
				- The typedef Eigen::MatrixBase<Derived>::typename of MRPT's plugin to Eigen classes has been REMOVED, to avoid conflicts with some part of Eigen's sparse classes. Use Matrix::Scalar instead - <a href="http://code.google.com/p/mrpt/source/detail?r=3065" >r3065</a>
				- New method mrpt::poses::CPose3DQuat::inverse()
				- New methods mrpt::poses::SE_traits::pseudo_exp()
				- mrpt::utils::CTimeLogger:
					- New method mrpt::utils::CTimeLogger::getStats() for programatic execution time stats analysis - <a href="http://code.google.com/p/mrpt/source/detail?r=2998" >r2998</a>
					- New method mrpt::utils::CTimeLogger::registerUserMeasure() for making stats of user-providen values - <a href="http://code.google.com/p/mrpt/source/detail?r=3005" >r3005</a>
				- mrpt::utils::map_as_vector<> can be now customized to use different underlying STL containers for storage - <a href="http://code.google.com/p/mrpt/source/detail?r=3001" >r3001</a>
				- mrpt::utils::CDynamicGrid::setSize() now also accepts a "fill_value" argument.
				- Added method mrpt::math::TPoint2D::norm() for consistency with mrpt::math::TPoint3D
				- Better support for saving (and not only loading) plain text configuration files, including commented files with default values of all existing parameters: - <a href="http://code.google.com/p/mrpt/source/detail?r=2954" >r2954</a>
					- All mrpt::utils::CConfigFileBase::write() now have an extended signature for formatting.
					- mrpt::utils::CLoadableOptions::dumpToTextStream() is no longer pure virtual: it now relies on mrpt::utils::CLoadableOptions::saveToConfigFile()
				- mrpt::utils::CStream::Seek() now supports files larger than 2GB by using uint64_t instead of long (still see issue report for another patch required for MSVC2010) - (Closes <a href="http://code.google.com/p/mrpt/issues/detail?id=39" >issue 39</a>, thanks Robert Schattschneider) - <a href="http://code.google.com/p/mrpt/source/detail?r=3042" >r3042</a>
				- mrpt::utils::TTypeName<> moved to its own header <mrpt/utils/TTypeName.h> while refactoring <mrpt/utils/CSerializable.h> - <a href="http://code.google.com/p/mrpt/source/detail?r=3044" >r3044</a>
				- mrpt::utils::CConfigFileBase::write() now has signatures for "uint32_t" and "uint64_t" in both 32 and 64bit builds, instead of relying of the "size_t" type. This was done to fix build errors in some GCC versions under 32bits.
				- mrpt::poses::CPose2D now caches the cos() and sin() of phi, with a huge performance improvement in most common operations.
			- [mrpt-bayes]
				- mrpt::bayes::CKalmanFilterCapable (and all EKF-SLAM methods based on it) are now much faster. The implementation now exploits the sparsity of the Jacobian (~25% faster in a test 6D EKF-SLAM dataset) - <a href="http://code.google.com/p/mrpt/source/detail?r=3059" >r3059</a>, <a href="http://code.google.com/p/mrpt/source/detail?r=3060" >r3060</a>, <a href="http://code.google.com/p/mrpt/source/detail?r=3061" >r3061</a>
				- mrpt::bayes::CParticleFilterCapable now makes use of the Curiously Recurring Template Pattern (CRTP) design instead of ugly #define macros - <a href="http://code.google.com/p/mrpt/source/detail?r=3182" >r3182</a>
			- [mrpt-graphs]
				- mrpt::graphs::CNetworkOfPoses2D, mrpt::graphs::CNetworkOfPoses3D,... and so on, are now all typedef's instead of classes, since serialization is now implemented as pure templatized code, thus avoiding the need to declare derived auxiliary classes  - <a href="http://code.google.com/p/mrpt/source/detail?r=3044" >r3044</a>
			- [mrpt-gui]
				- mrpt::gui::CDisplayWindow3D::addTextMessage() (and other opengl text routines) now allows drawing text with a shadow effect - <a href="http://code.google.com/p/mrpt/source/detail?r=3007" >r3007</a>
			- [mrpt-hwdrivers]
				- New method mrpt::hwdrivers::CActivMediaRobotBase::areMotorsEnabled()
				- mrpt::hwdrivers::CGenericSensor (and all derived classes) now allocate objects aligned in memory with MRPT_MAKE_ALIGNED_OPERATOR_NEW
				- New static method mrpt::hwdrivers::CGPSInterface::parse_NMEA()
			- [mrpt-maps]
				- Better integration of point cloud classes with PCL: - <a href="http://code.google.com/p/mrpt/source/detail?r=2943" >r2943</a>
					- mrpt::maps::CPointsMap::loadPCDFile()
					- mrpt::maps::CPointsMap::setFromPCLPointCloud()
					- mrpt::maps::CColouredPointsMap::setFromPCLPointCloudRGB()
				- Point cloud loading & saving in the standard ASPRS LiDAR LAS format (if liblas is installed in the system, see http://www.liblas.org/ ). See also the ready-to-use import menu in SceneViewer3D - <a href="http://code.google.com/p/mrpt/source/detail?r=3244" >r3244</a>
					- mrpt::maps::CPointsMap::loadLASFile()
					- mrpt::maps::CPointsMap::saveLASFile()
				- Integration of wind measurements in gas-concentration maps (by Javier G. Monroy) - <a href="http://code.google.com/p/mrpt/source/detail?r=3050" >r3050</a>
			- [mrpt-obs]
				- New method mrpt::obs::CObservationGPS::clear()
			- [mrpt-opengl]
				- Evaluation of bounding box of opengl objects. New methods: - <a href="http://code.google.com/p/mrpt/source/detail?r=3026" >r3026</a>
					- mrpt::opengl::CRenderizable::getBoundingBox()
					- mrpt::opengl::COpenGLScene::getBoundingBox()
					- mrpt::opengl::COpenGLViewport::getBoundingBox()
				- mrpt::opengl::COctreePointRenderer::octree_get_graphics_boundingboxes() has a new flag to draw solid boxes at each leaf node - <a href="http://code.google.com/p/mrpt/source/detail?r=3033" >r3033</a>
				- mrpt::opengl::COpenGLViewport has a new set of "global OpenGL switches" that affect the rendering of entire scenes - <a href="http://code.google.com/p/mrpt/source/detail?r=3185" >r3185</a>
				- Classes drawing lines now by default enable anti-aliasing (can be disabled by the programmer): - <a href="http://code.google.com/p/mrpt/source/detail?r=3185" >r3185</a>
					- mrpt::opengl::CGridPlaneXY, mrpt::opengl::CGridPlaneXZ
					- mrpt::opengl::CSimpleLine
					- mrpt::opengl::CSetOfLines
			- [mrpt-reactivenav]
				- Much code of mrpt::reactivenav classes have undergone a clean-up, slight optimizations and a translation of old Spanish names/comments to English - <a href="http://code.google.com/p/mrpt/source/detail?r=2939" >r2939</a>, <a href="http://code.google.com/p/mrpt/source/detail?r=2942" >r2942</a>, <a href="http://code.google.com/p/mrpt/source/detail?r=2958" >r2958</a>, <a href="http://code.google.com/p/mrpt/source/detail?r=3091" >r3091</a>
				- mrpt::reactivenav::CParameterizedTrajectoryGenerator::CCollisionGrid now has a more maintainable binary serialization format - <a href="http://code.google.com/p/mrpt/source/detail?r=2939" >r2939</a>
				- mrpt::reactivenav::CParameterizedTrajectoryGenerator::debugDumpInFiles() now also saves text files which can be used to visualize PTGs from MATLAB (see scripts/viewPTG.m) - <a href="http://code.google.com/p/mrpt/source/detail?r=3009" >r3009</a>
				- mrpt::reactivenav::CHolonomicVFF and mrpt::reactivenav::CHolonomicND now have more configurable parameters, loadable from config files. See their documentation.
				- Repulsive forces from obstacles in mrpt::reactivenav::CHolonomicVFF are now automatically normalized wrt the density of the 360deg view of obstacles and forces follow a "1/range" law instead of the old "exp(-range)".
				- Solved a stability issue in C-S paths, in mrpt::reactivenav::CPTG_DiffDrive_CS (By Mariano Jaimez Tarifa) - <a href="http://code.google.com/p/mrpt/source/detail?r=3085" >r3085</a>
			- [mrpt-scanmatching]
				- mrpt::scanmatching::robustRigidTransformation():
					- Changed behavior not to allow features to appear in duplicated pairings.
					- Added a consistency test to avoid seeding RANSAC with an inconsistent initial model.
			- [mrpt-slam]
				- mrpt::slam::CMetricMapBuilderICP now does not integrate the small pose changes due to odometry and/or relocalization when considering the distance and angle thresholds. This means that fewer map updates are now done for the same ICP-SLAM parameters, which should lead to "less noisy" maps.
		- New functions:
			- [mrpt-base]
				- mrpt::utils::abs_diff()
				- mrpt::system::getMRPTLicense()
				- mrpt::system::getFileModificationTime()
				- mrpt::math::noncentralChi2PDF_CDF() is now exposed (was private)
				- mrpt::utils::sprintf_container()
				- mrpt::poses::operator -(mrpt::poses::CPose3DQuat)
				- max3() and min3() moved from the global namespace to mrpt::utils::max3() and mrpt::utils::min3()
		- New examples:
			- octomap_simple
			- ransac-data-association
		- Build system:
			- Update to nanoflann 1.1.4 - <a href="http://code.google.com/p/mrpt/source/detail?r=2937" >r2937</a>, <a href="http://code.google.com/p/mrpt/source/detail?r=3017" >r3017</a>
			- Update to Eigen 3.1.2 - <a href="http://code.google.com/p/mrpt/source/detail?r=3064" >r3064</a>
			- MRPT's root "CMakeLists.txt" has undergone a big refactoring and cleanup - <a href="http://code.google.com/p/mrpt/source/detail?r=2961" >r2961</a>
			- Backward compatible "mrpt-core" has been removed as a fake lib for which to search with CMake from user programs - <a href="http://code.google.com/p/mrpt/source/detail?r=2961" >r2961</a>
			- More system libs are detected in Linux (libclang-dev, lib3ds-dev), discarding embedded versions then - <a href="http://code.google.com/p/mrpt/source/detail?r=2963" >r2963</a> - <a href="http://code.google.com/p/mrpt/issues/detail?id=17" >Closes #17</a>
			- Automatic detection of supported SIMD extensions (SSE*) from CMake (only for Linux OS) - <a href="http://code.google.com/p/mrpt/source/detail?r=3013" >r3013</a>
			- Fixed building with Visual Studio 2012 (MSVC11) - <a href="http://code.google.com/p/mrpt/source/detail?r=3017" >r3017</a>
			- MRPT now allows defining header-only libraries with the define_mrpt_lib_header_only() macro - <a href="http://code.google.com/p/mrpt/source/detail?r=3034" >r3034</a>, <a href="http://code.google.com/p/mrpt/source/detail?r=3035" >r3035</a>
			- More unit tests:
				- for all probability distribution functions in mrpt::math,
				- for the parser in mrpt::hwdrivers::CGPSInterface::parse_NMEA()
				- for the octomap map
				- for serialization/deserealization of many classes.
			- Added new documentation page: <a href="env-vars.html" >environment variables</a>.
			- Removed the build flag "MRPT_BACKCOMPATIB_08X".
			- Fixes for building under Mac OSX: <a href="http://code.google.com/p/mrpt/source/detail?r=3181" >r3181</a>
			- Enable some c++11 features if the compiler supports them - <a href="http://code.google.com/p/mrpt/source/detail?r=3273" >r3273</a>
		- BUG FIXES:
			- Build: Fixed detection of OpenCV 2.4.2+ installed in the system via CMake config file instead of pkg-config, which seems to be broken. - <a href="http://code.google.com/p/mrpt/source/detail?r=3019" >r3019</a>
			- [mrpt-base] The iterator returned by end() in all MRPT vectors and matrices (based on Eigen) pointed to the last element, not to the (now correct) next position after the last element - <a href="http://code.google.com/p/mrpt/source/detail?r=2941" >r2941</a>
			- [mrpt-base] mrpt::dynamicsize_vector::resize() performed a memory reallocation even if given the current size, due to an inherited behavior from Eigen. It is not the expected behavior, so it has been fixed. - <a href="http://code.google.com/p/mrpt/source/detail?r=3003" >r3003</a>
			- [mrpt-base] Wrong computation of normPDF() values for the multidimensional cases. Closes <a href="http://code.google.com/p/mrpt/issues/detail?id=46" >#46</a> - <a href="http://code.google.com/p/mrpt/source/detail?r=3068" >r3068</a>
			- [mrpt-base] mrpt::poses::CPoint::asString() confused the 2D and 3D cases (Thanks Cipri!)
			- [mrpt-base] Fixed errors in de-serialization of mrpt::utils::CPointPDFSOG and mrpt::maps::CReflectivityGridMap2D
			- [mrpt-base] mrpt::math::KDTreeCapable::kdTreeRadiusSearch2D() always returned 0 matched.
			- [mrpt-graphs] Fixed bug in RecursiveSpectralPartition (Thanks to Edu!) - <a href="http://code.google.com/p/mrpt/source/detail?r=3026" >r3026</a>
			- [mrpt-hwdrivers] Fixed potential SEGFAULT in mrpt::hwdrivers::CGPSInterface (Thanks K.Miyawaki for <a href="http://www.mrpt.org/node/2474" >reporting</a>)
			- [mrpt-hwdrivers] Fixed communications to LMS 1xx scanners (Thanks Henry! See http://code.google.com/p/mrpt/issues/detail?id=49 )
			- [mrpt-maps] mrpt::maps::COccupancyGridMap2D::getAs3DObject() returned cells with an occupancy of exactly "0" as transparent - <a href="http://code.google.com/p/mrpt/source/detail?r=2957" >r2957</a>
			- [mrpt-maps] Fixed saving the correct point colors in mrpt::maps::CColouredPointsMap::savePCDFile() (Thanks Mariano!) - <a href="http://code.google.com/p/mrpt/source/detail?r=3090" >r3090</a>
			- [mrpt-maps] In CPointsMap::computeMatchingWith3D. Fixed matching two 3D point clouds as each correspondence was inserted twice into the output vector. (By Paco) - <a href="http://code.google.com/p/mrpt/source/detail?r=3162" >r3162</a>
			- [mrpt-opengl] Fixed a potential bug: after deserializing an object based on a display-list (most of them), it won't update in the opengl view.
			- [mrpt-reactivenav] Class mrpt::reactivenav::CHolonomicVFF was not exported in Windows DLL's (Thanks Mariano for noticing!).
			- [mrpt-reactivenav] Fixed wrong computation of obstacles force fields in mrpt::reactivenav::CHolonomicVFF (Thanks Mariano for noticing!) - <a href="http://code.google.com/p/mrpt/source/detail?r=2953" >r2953</a>
			- [mrpt-reactivenav] Precomputed collision grids could be loaded in mrpt::reactivenav::CParameterizedTrajectoryGenerator even for different robot parameters/shape: now it correctly detects such situations and recompute when needed - <a href="http://code.google.com/p/mrpt/source/detail?r=2939" >r2939</a>  - Closes <a href="http://code.google.com/p/mrpt/issues/detail?id=33" >#33</a>
			- [mrpt-reactivenav] ND algorithm: Fixed bugs of "last gap is never evaluated" and wrong composition of representative direction for some gaps (By Mariano) - <a href="http://code.google.com/p/mrpt/source/detail?r=3056" >r3056</a>


 <br>
 <hr>
 <a name="0.9.6">
  <h2>Version 0.9.6 - (Version 1.0.0-Release_Candidate_4): Released 30-MAY-2012 (SVN 2930) </h2></a>
	- New applications:
		- <a href="http://www.mrpt.org/list-of-mrpt-apps/application-kinect-stereo-calibrate" >kinect-stereo-calibrate</a>: A GUI tool for calibrating RGB+D and/or stereo cameras, including live Kinect capturing.
	- Removed applications:
		- stereo-calib-gui: it's now superseded by kinect-stereo-gui. The old command line tool is still useful, so it's still there as the example "stereo-calib-opencv".
	- Changes in applications:
		- <a href="http://www.mrpt.org/list-of-mrpt-apps/application-icp-slam" >icp-slam</a>:
			- Added a new option (SHOW_LASER_SCANS_3D in config files) to draw laser scans in the live 3D view - <a href="http://code.google.com/p/mrpt/source/detail?r=2881" >r2881</a>
		- <a href="http://www.mrpt.org/list-of-mrpt-apps/application-rawlog-edit" >rawlog-edit</a>:
			- Operation "--camera-params" now also handles stereo observations.
			- New operation "--stereo-rectify" for batch rectifying datasets with stereo images.
			- New operation "--rename-externals".
		- <a href="http://www.mrpt.org/list-of-mrpt-apps/application-SceneViewer" >SceneViewer3D</a>:
			- New menu for generating high-resolution renders of any scene directly to imag files - <a href="http://code.google.com/p/mrpt/source/detail?r=2775" >r2775</a>
			- Many new menus for selective selecting objects and applying operations on them - <a href="http://code.google.com/p/mrpt/source/detail?r=2776" >r2776</a>
		- stereo-calib-gui: Now generates a report with detailed and clear results from stereo calibration and allows the user to change most parameters interactively - <a href="http://code.google.com/p/mrpt/source/detail?r=2801" >r2801</a>
		- <a href="http://www.mrpt.org/list-of-mrpt-apps/application-kinect-3d-view" >kinect-3d-view</a>: New key command: press '9' to grab selected snapshots to disk  - <a href="http://code.google.com/p/mrpt/source/detail?r=2890" >r2890</a>
	- Kinect stuff:
		- [mrpt-hwdrivers]
			- mrpt::hwdrivers::CKinect now decodes Bayer color using OpenCV instead of default freenect - <a href="http://code.google.com/p/mrpt/source/detail?r=2721" >r2721</a>, <a href="http://code.google.com/p/mrpt/source/detail?r=2762" >r2762</a>
			- mrpt::hwdrivers::CKinect no longer forces a horizontal tilt at start up by default, what may be annoying (if required, set "initial_tilt_angle") - <a href="http://code.google.com/p/mrpt/source/detail?r=2722" >r2722</a>
			- mrpt::hwdrivers::CKinect now loads Kinect calibration files in a format compatible with stereo cameras. See http://www.mrpt.org/Kinect_calibration
		- [mrpt-obs]
			- New method mrpt::obs::CObservation3DRangeScan::convertTo2DScan() allows simulating a "fake 2D laser scanner" from a Kinect. See the example: http://www.mrpt.org/Example_Kinect_To_2D_laser_scan
		- [mrpt-vision]
			- New function mrpt::vision::checkerBoardStereoCalibration() to calibrate stereo and RGB+D cameras. See also the program <a href="http://www.mrpt.org/list-of-mrpt-apps/application-kinect-stereo-calibrate" >kinect-stereo-calibrate</a>:
	- New classes:
		- [mrpt-gui]
			- New event generated by GUI windows: mrpt::gui::mrptEventWindowClosed
		- [mrpt-hwdrivers]
			- mrpt::hwdrivers::CRaePID: A new interface to PID gas sensing devices (by Emil Khatib, University of Malaga) - <a href="http://code.google.com/p/mrpt/source/detail?r=2841" >r2841</a>
		- [mrpt-opengl]
			- New classes for representing confidence intervals (ellipsoids) in transformed spaces - <a href="http://code.google.com/p/mrpt/source/detail?r=2783" >r2783</a>
				- mrpt::opengl::CGeneralizedEllipsoidTemplate<>
				- mrpt::opengl::CEllipsoidRangeBearing2D
				- mrpt::opengl::CEllipsoidInverseDepth2D
				- mrpt::opengl::CEllipsoidInverseDepth3D
			- mrpt::opengl::CFrustum to easily render these geometric figures
			- New struct mrpt::opengl::TFontParams result of a code refactoring
		- [mrpt-vision]
			- mrpt::vision::TSIFTDescriptorsKDTreeIndex, TSURFDescriptorsKDTreeIndex  - <a href="http://code.google.com/p/mrpt/source/detail?r=2799" >2799</a>
			- mrpt::vision::CStereoRectifyMap - See tutorial online: http://www.mrpt.org/Rectifying_stereo_

*/<|MERGE_RESOLUTION|>--- conflicted
+++ resolved
@@ -41,11 +41,8 @@
 	- BUG FIXES:
 		- Fix reactive navigator inconsistent state if navigation API is called from within rnav callbacks.
 		- Fix incorrect evaluation of "ASSERT" formulas in mrpt::nav::CMultiObjectiveMotionOptimizerBase
-<<<<<<< HEAD
+		- Fix aborting reading from LMS111 scanner on first error.
 		- Fix == operator on CPose3D: it now uses an epsilon for comparing the rotation matrices.
-=======
-		- Fix aborting reading from LMS111 scanner on first error.
->>>>>>> 0f8554c5
 
 <hr>
 <a name="1.5.4">
