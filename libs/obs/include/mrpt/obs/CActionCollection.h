--- conflicted
+++ resolved
@@ -110,12 +110,8 @@
 			  *  First element is 0.
 			  * \exception std::exception On index out of bounds.
 			  */
-<<<<<<< HEAD
 			CAction::Ptr get(size_t index);
-=======
-			CActionPtr get(size_t index);
 			const CAction& get(size_t index) const;
->>>>>>> 0c6a3ea0
 
 			 /** Access to the i'th action of a given class, or a nullptr smart pointer if there is no action of that class in the list.
 			   *  Example:
