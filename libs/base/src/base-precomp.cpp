--- conflicted
+++ resolved
@@ -7,8 +7,4 @@
    | Released under BSD License. See details in http://www.mrpt.org/License |
    +------------------------------------------------------------------------+ */
 
-<<<<<<< HEAD
 #include "base-precomp.h"  // Precomp header
-=======
-#include "base-precomp.h" // Precomp header
->>>>>>> bef6004a
