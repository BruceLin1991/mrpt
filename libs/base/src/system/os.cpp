--- conflicted
+++ resolved
@@ -571,13 +571,8 @@
 			case 2:
 			{
 				char curExe[4096];
-<<<<<<< HEAD
 				GetModuleFileNameA(nullptr,curExe, sizeof(curExe));
 				
-=======
-				GetModuleFileNameA(NULL,curExe, sizeof(curExe));
-
->>>>>>> 5f2886c8
 				dir = mrpt::system::extractFileDirectory(std::string(curExe)) + "/../share/mrpt/";
 			}
 				break;
