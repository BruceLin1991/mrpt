--- conflicted
+++ resolved
@@ -43,22 +43,10 @@
 		mrpt::obs::CSensoryFrame::Ptr observations,
 		mrpt::obs::CObservation::Ptr observation);
 
-<<<<<<< HEAD
    private:
 	void registerNewEdge(
 		const mrpt::utils::TNodeID& from, const mrpt::utils::TNodeID& to,
 		const constraint_t& rel_edge);
-=======
-		void fetchNodeIDsForScanMatching(
-				const mrpt::utils::TNodeID& curr_nodeID,
-				std::set<mrpt::utils::TNodeID>* nodes_set);
-
-	private:
-		void registerNewEdge(
-				const mrpt::utils::TNodeID& from,
-				const mrpt::utils::TNodeID& to,
-				const constraint_t& rel_edge );
->>>>>>> bef6004a
 };
 
 //////////////////////////////////////////////////////////////////////////////
@@ -74,23 +62,12 @@
 
 template <class GRAPH_T>
 bool CEmptyERD<GRAPH_T>::updateState(
-<<<<<<< HEAD
 	mrpt::obs::CActionCollection::Ptr action,
 	mrpt::obs::CSensoryFrame::Ptr observations,
 	mrpt::obs::CObservation::Ptr observation)
 {
 	return true;
 }
-=======
-		mrpt::obs::CActionCollectionPtr action,
-		mrpt::obs::CSensoryFramePtr observations,
-		mrpt::obs::CObservationPtr observation) {return true;}
-
-template<class GRAPH_T>
-void CEmptyERD<GRAPH_T>::fetchNodeIDsForScanMatching(
-		const mrpt::utils::TNodeID& curr_nodeID,
-		std::set<mrpt::utils::TNodeID>* nodes_set) { }
->>>>>>> bef6004a
 
 template <class GRAPH_T>
 void CEmptyERD<GRAPH_T>::registerNewEdge(
