--- conflicted
+++ resolved
@@ -234,12 +234,8 @@
 					this->registerNewEdge(*node_it, curr_nodeID, rel_edge);
 					m_edge_types_to_nums["ICP2D"]++;
 					// in case of loop closure
-<<<<<<< HEAD
-					if (std::abs(int64_t(curr_nodeID) - int64_t(*node_it)) > params.LC_min_nodeid_diff) {
-=======
 					if (absDiff(curr_nodeID, *node_it) >
 							params.LC_min_nodeid_diff) {
->>>>>>> d39ed68a
 						m_edge_types_to_nums["LC"]++;
 						m_just_inserted_loop_closure = true;
 					}
@@ -300,11 +296,7 @@
 					this->registerNewEdge(*node_it, curr_nodeID, rel_edge);
 					m_edge_types_to_nums["ICP3D"]++;
 					// in case of loop closure
-<<<<<<< HEAD
-					if (std::abs(int64_t(curr_nodeID) - int64_t(*node_it)) > params.LC_min_nodeid_diff) {
-=======
 					if (absDiff(curr_nodeID, *node_it) > params.LC_min_nodeid_diff) {
->>>>>>> d39ed68a
 						m_edge_types_to_nums["LC"]++;
 						m_just_inserted_loop_closure = true;
 					}
