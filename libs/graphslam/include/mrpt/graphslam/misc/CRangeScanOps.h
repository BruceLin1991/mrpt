--- conflicted
+++ resolved
@@ -27,7 +27,6 @@
 #include <iostream>
 #include <vector>
 
-<<<<<<< HEAD
 namespace mrpt
 {
 namespace graphslam
@@ -35,12 +34,6 @@
 namespace deciders
 {
 /**\brief Class for keeping together all the RangeScanner-related functions.
-=======
-namespace mrpt { namespace graphslam { namespace deciders {
-
-/**\brief Class acts as a container for keeping together all the
- * RangeScanner-related functions.
->>>>>>> bef6004a
  *
  * ## Description
  *
@@ -109,7 +102,6 @@
 	 * User can optionally ask that additional information be returned in a
 	 * TReturnInfo struct
 	 */
-<<<<<<< HEAD
 	void getICPEdge(
 		const mrpt::obs::CObservation2DRangeScan& from,
 		const mrpt::obs::CObservation2DRangeScan& to, constraint_t* rel_edge,
@@ -128,26 +120,6 @@
 		const mrpt::obs::CObservation3DRangeScan& to, constraint_t* rel_edge,
 		const mrpt::poses::CPose2D* initial_pose = nullptr,
 		mrpt::slam::CICP::TReturnInfo* icp_info = nullptr);
-=======
-	void _getICPEdge(
-			const mrpt::obs::CObservation2DRangeScan& from,
-			const mrpt::obs::CObservation2DRangeScan& to,
-			constraint_t* rel_edge,
-			const mrpt::poses::CPose2D* initial_pose=NULL,
-			mrpt::slam::CICP::TReturnInfo* icp_info=NULL);
-	/**\brief Align the 3D range scans provided and find the potential edge that
-	 * can transform the one into the other.
-	 *
-	 * User can optionally ask that additional information be returned in a
-	 * TReturnInfo struct
-	 */
-	void _getICPEdge(
-			const mrpt::obs::CObservation3DRangeScan& from,
-			const mrpt::obs::CObservation3DRangeScan& to,
-			constraint_t* rel_edge,
-			const mrpt::poses::CPose3D* initial_pose=NULL,
-			mrpt::slam::CICP::TReturnInfo* icp_info=NULL);
->>>>>>> bef6004a
 	/**\brief Reduce the size of the given CPointsMap by keeping one out of
 	 * "keep_point_every" points.
 	 *
@@ -189,12 +161,7 @@
 
 		bool has_read_config;
 	};
-<<<<<<< HEAD
 	TParams params;
-=======
-	TParams params;	
-
->>>>>>> bef6004a
 };
 }
 }
