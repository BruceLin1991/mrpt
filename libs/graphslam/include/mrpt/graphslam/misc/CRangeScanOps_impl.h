--- conflicted
+++ resolved
@@ -10,7 +10,6 @@
 #ifndef CRANGESCANOPS_IMPL_H
 #define CRANGESCANOPS_IMPL_H
 
-<<<<<<< HEAD
 namespace mrpt
 {
 namespace graphslam
@@ -24,17 +23,6 @@
 	const mrpt::poses::CPose2D* initial_pose_in /* = nullptr */,
 	mrpt::slam::CICP::TReturnInfo* icp_info /* = nullptr */)
 {
-=======
-namespace mrpt { namespace graphslam { namespace deciders {
-
-template<class GRAPH_T>
-void CRangeScanOps<GRAPH_T>::_getICPEdge(
-		const mrpt::obs::CObservation2DRangeScan& from,
-		const mrpt::obs::CObservation2DRangeScan& to,
-		constraint_t* rel_edge,
-		const mrpt::poses::CPose2D* initial_pose_in/* = NULL */,
-		mrpt::slam::CICP::TReturnInfo* icp_info/* = NULL */) {
->>>>>>> bef6004a
 	MRPT_START;
 
 	mrpt::maps::CSimplePointsMap m1, m2;
@@ -62,7 +50,6 @@
 	if (icp_info) *icp_info = info;
 
 	MRPT_END;
-<<<<<<< HEAD
 }
 template <class GRAPH_T>
 void CRangeScanOps<GRAPH_T>::getICPEdge(
@@ -71,17 +58,6 @@
 	const mrpt::poses::CPose2D* initial_pose_in /* =nullptr */,
 	mrpt::slam::CICP::TReturnInfo* icp_info /* =nullptr */)
 {
-=======
-} // end of _getICPEdge
-
-template<class GRAPH_T>
-void CRangeScanOps<GRAPH_T>::_getICPEdge(
-		const mrpt::obs::CObservation3DRangeScan& from,
-		const mrpt::obs::CObservation3DRangeScan& to,
-		constraint_t* rel_edge,
-		const mrpt::poses::CPose3D* initial_pose_in /* =NULL */,
-		mrpt::slam::CICP::TReturnInfo* icp_info /* =NULL */) {
->>>>>>> bef6004a
 	MRPT_START;
 
 	ASSERTMSG_(
@@ -99,7 +75,6 @@
 	m1.insertObservation(&from);
 	m2.insertObservation(&to);
 
-<<<<<<< HEAD
 	// this->decimatePointsMap(&m1, [> keep every = */ 40, /* low_lim = <]
 	// 5000);
 	// this->decimatePointsMap(&m2, [> keep every = */ 40, /* low_lim = <]
@@ -110,19 +85,12 @@
 	if (initial_pose_in)
 	{
 		initial_pose = mrpt::poses::CPose3D(*initial_pose_in);
-=======
-	// If given, use initial_pose_in as a first guess for the ICP
-	mrpt::poses::CPose3D initial_pose;
-	if (initial_pose_in) {
-		initial_pose = *initial_pose_in;
->>>>>>> bef6004a
 	}
 
 	mrpt::poses::CPose3DPDF::Ptr pdf =
 		params.icp.Align3D(&m1, &m2, initial_pose, &running_time, (void*)&info);
 
 	// return the edge regardless of the goodness of the alignment
-<<<<<<< HEAD
 	// copy from the 3D PDF
 	// NULLIFY contraint_t if Z displacement is high (normally this should be 0)
 	// since we are moving in 2D
@@ -134,9 +102,6 @@
 	{
 		rel_edge = nullptr;
 	}
-=======
-	rel_edge->copyFrom(*pdf);
->>>>>>> bef6004a
 
 	// if given, fill the TReturnInfo Struct
 	if (icp_info) *icp_info = info;
