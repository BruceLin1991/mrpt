--- conflicted
+++ resolved
@@ -81,7 +81,6 @@
 	/** Show or hides the scanned points \sa sePointsWidth, setPointsColor*/
 	inline void enablePoints(bool enable = true)
 	{
-<<<<<<< HEAD
 		m_enable_points = enable;
 		CRenderizableDisplayList::notifyChange();
 	}
@@ -152,141 +151,5 @@
 	CPlanarLaserScan, CRenderizableDisplayList, MAPS_IMPEXP)
 
 }  // end namespace
-=======
-		class CPlanarLaserScan;
-
-		// This must be added to any CSerializable derived class:
-		DEFINE_SERIALIZABLE_PRE_CUSTOM_BASE_LINKAGE( CPlanarLaserScan, CRenderizableDisplayList, MAPS_IMPEXP )
-
-		/** This object renders a 2D laser scan by means of three elements: the points, the line along end-points and the 2D scanned surface.
-		  *
-		  *  By default, all those three elements are drawn, but you can individually switch them on/off with:
-		  *    - CPlanarLaserScan::enablePoints()
-		  *    - CPlanarLaserScan::enableLine()
-		  *    - CPlanarLaserScan::enableSurface()
-		  *
-		  *  To change the final result, more methods allow further customization of the 3D object (color of each element, etc.).
-		  *
-		  *  The scan is passed or updated through CPlanarLaserScan::setScan()
-		  *
-		  *  <div align="center">
-		  *  <table border="0" cellspan="4" cellspacing="4" style="border-width: 1px; border-style: solid;">
-		  *   <tr> <td> mrpt::opengl::CPlanarLaserScan </td> <td> \image html preview_CPlanarLaserScan.png </td> </tr>
-		  *  </table>
-		  *  </div>
-		  *
-		  *  \note The laser points are projected at the sensor pose as given in the "scan" object, so this CPlanarLaserScan object should be placed at the exact pose of the robot coordinates origin.
-		  *
-		  *  \sa mrpt::opengl::CPointCloud, opengl::COpenGLScene
-	  	  * \ingroup mrpt_maps_grp
-		  */
-		class MAPS_IMPEXP CPlanarLaserScan : public CRenderizableDisplayList
-		{
-			DEFINE_SERIALIZABLE( CPlanarLaserScan )
-		protected:
-			mrpt::obs::CObservation2DRangeScan	m_scan;
-			mutable mrpt::maps::CSimplePointsMap		m_cache_points;
-			mutable bool	m_cache_valid;
-
-
-            float	m_line_width;
-            float	m_line_R,m_line_G,m_line_B,m_line_A;
-
-            float	m_points_width;
-            float	m_points_R,m_points_G,m_points_B,m_points_A;
-
-            float	m_plane_R,m_plane_G,m_plane_B,m_plane_A;
-
-			bool	m_enable_points;
-			bool	m_enable_line;
-			bool	m_enable_surface;
-
-		public:
-			void clear();	//!<< Clear the scan
-
-			/** Show or hides the scanned points \sa sePointsWidth, setPointsColor*/
-			inline void enablePoints(bool enable=true) { m_enable_points=enable; CRenderizableDisplayList::notifyChange(); }
-
-			/** Show or hides lines along all scanned points \sa setLineWidth, setLineColor*/
-			inline void enableLine(bool enable=true) { m_enable_line=enable; CRenderizableDisplayList::notifyChange(); }
-
-			/** Show or hides the scanned area as a 2D surface \sa setSurfaceColor */
-			inline void enableSurface(bool enable=true) { m_enable_surface=enable; CRenderizableDisplayList::notifyChange(); }
-
-			void setLineWidth(float w) { m_line_width=w; }
-			float getLineWidth() const { return  m_line_width;}
-
-			void setPointsWidth(float w) { m_points_width=w; }
-
-			/**\brief Wrappers that accept a TColor instance and delegate
-			 * implementation to their counterpart set*Color methods 
-			 */
-			/**\{*/
-			inline void setLineColor(mrpt::utils::TColor c) {
-				this->setLineColor(c.R, c.G, c.B, c.A);
-			}
-			inline void setPointsColor(mrpt::utils::TColor c) {
-				this->setPointsColor(c.R, c.G, c.B, c.A);
-			}
-			inline void setSurfaceColor(mrpt::utils::TColor c) {
-				this->setSurfaceColor(c.R, c.G, c.B, c.A);
-			}
-			/**\}*/
-
-			/**\brief Color-setter methods for various properties of the LaserScan
-			 */
-			/**\{*/
-			void setLineColor(float R,float G, float B, float A=1.0f)
-			{
-				m_line_R=R;
-				m_line_G=G;
-				m_line_B=B;
-				m_line_A=A;
-			}
-			void setPointsColor(float R,float G, float B, float A=1.0f)
-			{
-				m_points_R=R;
-				m_points_G=G;
-				m_points_B=B;
-				m_points_A=A;
-			}
-			void setSurfaceColor(float R,float G, float B, float A=1.0f)
-			{
-				m_plane_R=R;
-				m_plane_G=G;
-				m_plane_B=B;
-				m_plane_A=A;
-			}
-			/**\}*/
-
-			void setScan( const mrpt::obs::CObservation2DRangeScan	&scan)
-			{
-				CRenderizableDisplayList::notifyChange();
-				m_cache_valid = false;
-				m_scan = scan;
-			}
-
-			/** Render
-			  */
-			void  render_dl() const MRPT_OVERRIDE;
-
-			void getBoundingBox(mrpt::math::TPoint3D &bb_min, mrpt::math::TPoint3D &bb_max) const MRPT_OVERRIDE;
-
-		private:
-			/** Constructor
-			  */
-			CPlanarLaserScan( );
-
-			/** Private, virtual destructor: only can be deleted from smart pointers */
-			virtual ~CPlanarLaserScan() { }
-		};
-		DEFINE_SERIALIZABLE_POST_CUSTOM_BASE_LINKAGE( CPlanarLaserScan, CRenderizableDisplayList, MAPS_IMPEXP )
-
-	} // end namespace
-
-} // End of namespace
->>>>>>> bef6004a
-
 }  // End of namespace
-
 #endif