--- conflicted
+++ resolved
@@ -520,14 +520,9 @@
 /*---------------------------------------------------------------
 						initialize
   ---------------------------------------------------------------*/
-<<<<<<< HEAD
-void CMetricMapBuilderICP::initialize(
-	const CSimpleMap& initialMap, CPosePDF* x0)
-=======
 void  CMetricMapBuilderICP::initialize(
 	const CSimpleMap  &initialMap,
 	const CPosePDF *x0 )
->>>>>>> bef6004a
 {
 	MRPT_START
 
