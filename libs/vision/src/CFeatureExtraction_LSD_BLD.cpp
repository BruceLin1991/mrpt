--- conflicted
+++ resolved
@@ -230,12 +230,6 @@
 	} // end for
 
 #endif // end of opencv3 version check
-<<<<<<< HEAD
-=======
-
-#endif //MRPT_HAS_OPENCV
-}  // end internal_computeBLDDescriptors
->>>>>>> c7ed37ff
 
 #endif //MRPT_HAS_OPENCV
 }  // end internal_computeBLDDescriptors