--- conflicted
+++ resolved
@@ -86,7 +86,6 @@
 	/** Computes the (logarithmic) likelihood that a given observation was taken
 	 *from a given pose in the world being modeled with this map.
 	 *
-<<<<<<< HEAD
 	 *  In the current implementation, this method behaves in a different way
 	 *according to the nature of
 	 *   the observation's class:
@@ -94,17 +93,15 @@
 	 *"computeLikelihood_RSLC_2007".
 	 *		- "mrpt::obs::CObservationStereoImages": This calls
 	 *"computeLikelihood_SIFT_LandmarkMap".
-=======
-	  <table>
-	  <tr> <td><b>Observation class:</b></td> <td><b>Generated Landmarks:</b></td> <td><b>Comments:</b></td> </tr>
-	  <tr> <td>CObservationImage</td> <td>vlSIFT</td> <td>1) A SIFT feature is created for each SIFT detected in the image,
-	           <br>2) Correspondences between SIFTs features and existing ones are found by computeMatchingWith3DLandmarks,
-			   <br>3) The corresponding feaures are fused, and the new ones added, with an initial uncertainty according to insertionOptions</td> </tr>
-	  <tr> <td>CObservationStereoImages</td> <td>vlSIFT</td> <td> Each image is separately procesed by the method for CObservationImage observations </td> </tr>
-	  <tr> <td>CObservationStereoImages</td> <td>vlColor</td> <td> TODO... </td> </tr>
-	  <tr> <td>CObservation2DRangeScan</td> <td>glOccupancy</td> <td> A landmark is added for each range in the scan, with its appropiate covariance matrix derived from the jacobians matrixes. </td> </tr>
-	  </table>
->>>>>>> bef6004a
+	 * <table>
+	 * <tr> <td><b>Observation class:</b></td> <td><b>Generated Landmarks:</b></td> <td><b>Comments:</b></td> </tr>
+	 * <tr> <td>CObservationImage</td> <td>vlSIFT</td> <td>1) A SIFT feature is created for each SIFT detected in the image,
+	 *          <br>2) Correspondences between SIFTs features and existing ones are found by computeMatchingWith3DLandmarks,
+	 *		   <br>3) The corresponding feaures are fused, and the new ones added, with an initial uncertainty according to insertionOptions</td> </tr>
+	 * <tr> <td>CObservationStereoImages</td> <td>vlSIFT</td> <td> Each image is separately procesed by the method for CObservationImage observations </td> </tr>
+	 * <tr> <td>CObservationStereoImages</td> <td>vlColor</td> <td> TODO... </td> </tr>
+	 * <tr> <td>CObservation2DRangeScan</td> <td>glOccupancy</td> <td> A landmark is added for each range in the scan, with its appropiate covariance matrix derived from the jacobians matrixes. </td> </tr>
+	 * </table>
 	 *
 	 * \param takenFrom The robot's pose the observation is supposed to be taken
 	 *from.
