--- conflicted
+++ resolved
@@ -7,18 +7,11 @@
    | Released under BSD License. See details in http://www.mrpt.org/License |
    +------------------------------------------------------------------------+ */
 
-<<<<<<< HEAD
 #include <mrpt/io/CFileStream.h>
 #include <mrpt/io/CFileGZInputStream.h>
 #include <mrpt/io/CFileGZOutputStream.h>
+#include <mrpt/io/CFileOutputStream.h>
 #include <mrpt/config/CConfigFile.h>
-=======
-#include <mrpt/utils/CFileStream.h>
-#include <mrpt/utils/CFileGZInputStream.h>
-#include <mrpt/utils/CFileGZOutputStream.h>
-#include <mrpt/utils/CFileOutputStream.h>
-#include <mrpt/utils/CConfigFile.h>
->>>>>>> 2adc49fd
 #include <mrpt/poses/CPosePDFGaussian.h>
 #include <mrpt/poses/CPosePDFParticles.h>
 #include <mrpt/poses/CPoint2D.h>
@@ -294,9 +287,8 @@
 						getRandomGenerator().drawGaussian1D(0, STD_NOISE_XY));
 					newPDF->mean.y_incr(
 						getRandomGenerator().drawGaussian1D(0, STD_NOISE_XY));
-					newPDF->mean.phi_incr(
-						getRandomGenerator().drawGaussian1D(
-							0, DEG2RAD(STD_NOISE_PHI)));
+					newPDF->mean.phi_incr(getRandomGenerator().drawGaussian1D(
+						0, DEG2RAD(STD_NOISE_PHI)));
 					newPDF->mean.normalizePhi();
 
 					// Change into the map:
@@ -324,10 +316,8 @@
 			// test, save time
 			{
 				// Save maps:
-				grid2->saveAsBitmapFile(
-					format(
-						"%s/map2_noise_%f.png", RESULTS_DIR.c_str(),
-						STD_NOISE_XY));
+				grid2->saveAsBitmapFile(format(
+					"%s/map2_noise_%f.png", RESULTS_DIR.c_str(), STD_NOISE_XY));
 				grid2->saveAsBitmapFileWithLandmarks(
 					format(
 						"%s/map2_LM_noise_%f.png", RESULTS_DIR.c_str(),
@@ -335,10 +325,9 @@
 					&lm2, true);
 				CImage img;
 				grid2->getAsImageFiltered(img);
-				img.saveToFile(
-					format(
-						"%s/map2_filt_noise_%f.png", RESULTS_DIR.c_str(),
-						STD_NOISE_XY));
+				img.saveToFile(format(
+					"%s/map2_filt_noise_%f.png", RESULTS_DIR.c_str(),
+					STD_NOISE_XY));
 			}
 
 			// Only if the case of "save-corr-dists" we can do NOT align the
@@ -378,9 +367,8 @@
 					fabs(math::wrapToPi(estimateMean.phi() - GT_Aphi_rad));
 				float AxyBrute =
 					info.noRobustEstimation.distance2DTo(GT_Ax, GT_Ay);
-				float AphiBrute = fabs(
-					math::wrapToPi(
-						info.noRobustEstimation.phi() - GT_Aphi_rad));
+				float AphiBrute = fabs(math::wrapToPi(
+					info.noRobustEstimation.phi() - GT_Aphi_rad));
 
 				printf("Done in %.03fms\n", 1000.0f * tim);
 
@@ -393,10 +381,9 @@
 					CPosePDFParticles::Ptr partsPdf =
 						std::dynamic_pointer_cast<CPosePDFParticles>(parts);
 
-					partsPdf->saveToTextFile(
-						format(
-							"%s/particles_noise_%.03f.txt", RESULTS_DIR.c_str(),
-							STD_NOISE_XY));
+					partsPdf->saveToTextFile(format(
+						"%s/particles_noise_%.03f.txt", RESULTS_DIR.c_str(),
+						STD_NOISE_XY));
 
 					printf("Goodness: %.03f%%\n", 100 * info.goodness);
 					std::cout << partsPdf->particlesCount() << " particles\n";
@@ -411,9 +398,8 @@
 					pdf_SOG->normalizeWeights();
 					// pdf_SOG->saveToTextFile("_debug_SoG.txt");
 
-					stats_GT_likelihood.push_back(
-						(float)pdf_SOG->evaluatePDF(
-							CPose2D(GT_Ax, GT_Ay, GT_Aphi_rad), true));
+					stats_GT_likelihood.push_back((float)pdf_SOG->evaluatePDF(
+						CPose2D(GT_Ax, GT_Ay, GT_Aphi_rad), true));
 
 					if (f_out_log.fileOpenCorrectly())
 					{
@@ -509,29 +495,20 @@
 								imgGrid1LY - 1 - grid1->y2idx(pp1.y),
 								TColor::black());
 
-							imgCanvas.saveToFile(
-								format(
-									"%s/_OVERLAP_MAPS_SOG_MODE_%04u.png",
-									RESULTS_DIR.c_str(), (unsigned int)nNode));
+							imgCanvas.saveToFile(format(
+								"%s/_OVERLAP_MAPS_SOG_MODE_%04u.png",
+								RESULTS_DIR.c_str(), (unsigned int)nNode));
 
 							// Save as 3D scene:
 							COpenGLScene scene;
-<<<<<<< HEAD
-							CPointsMap::COLOR_3DSCENE(mrpt::img::TColorf(0,0,1));
-=======
 							CPointsMap::COLOR_3DSCENE(
-								mrpt::utils::TColorf(0, 0, 1));
->>>>>>> 2adc49fd
+								mrpt::img::TColorf(0, 0, 1));
 							CSetOfObjects::Ptr obj1 =
 								mrpt::make_aligned_shared<CSetOfObjects>();
 							the_map1.getAs3DObject(obj1);
 
-<<<<<<< HEAD
-							CPointsMap::COLOR_3DSCENE(mrpt::img::TColorf(1, 0, 0));
-=======
 							CPointsMap::COLOR_3DSCENE(
-								mrpt::utils::TColorf(1, 0, 0));
->>>>>>> 2adc49fd
+								mrpt::img::TColorf(1, 0, 0));
 							CSetOfObjects::Ptr obj2 =
 								mrpt::make_aligned_shared<CSetOfObjects>();
 							the_map2.getAs3DObject(obj2);
@@ -559,10 +536,9 @@
 
 							scene.insert(lines);
 
-							scene.saveToFile(
-								format(
-									"%s/_OVERLAP_MAPS_SOG_MODE_%04u.3Dscene",
-									RESULTS_DIR.c_str(), (unsigned int)nNode));
+							scene.saveToFile(format(
+								"%s/_OVERLAP_MAPS_SOG_MODE_%04u.3Dscene",
+								RESULTS_DIR.c_str(), (unsigned int)nNode));
 						}
 
 					}  // end SAVE_SOG_ALL
@@ -574,22 +550,20 @@
 					gridLimits(0, 1) = estimateMean.x + 0.10f,
 								  gridLimits(0, 2) = estimateMean.y - 0.10f;
 					gridLimits(0, 3) = estimateMean.y + 0.10f;
-					gridLimits.saveToTextFile(
-						format(
-							"%s/SOG_grid_limits_noise_%f.txt",
-							RESULTS_DIR.c_str(), STD_NOISE_XY));
+					gridLimits.saveToTextFile(format(
+						"%s/SOG_grid_limits_noise_%f.txt", RESULTS_DIR.c_str(),
+						STD_NOISE_XY));
 
 					CMatrixD evalGrid;
 					pdf_SOG->evaluatePDFInArea(
 						gridLimits(0, 0), gridLimits(0, 1), gridLimits(0, 2),
 						gridLimits(0, 3), 0.002f, 0, evalGrid,
 						true  // Sum over all phis
-						);
-
-					evalGrid.saveToTextFile(
-						format(
-							"%s/SOG_grid_noise_%f.txt", RESULTS_DIR.c_str(),
-							STD_NOISE_XY));
+					);
+
+					evalGrid.saveToTextFile(format(
+						"%s/SOG_grid_noise_%f.txt", RESULTS_DIR.c_str(),
+						STD_NOISE_XY));
 #endif
 				}  // end if is SOG
 
@@ -674,12 +648,10 @@
 					if (dErrs[best_match] < 0.20)
 					{
 						CLandmark* l2 = lm2->landmarks.get(best_match);
-						gt_corrs.push_back(
-							TMatchingPair(
-								i1, best_match, l1->pose_mean.x,
-								l1->pose_mean.y, l1->pose_mean.z,
-								l2->pose_mean.x, l2->pose_mean.y,
-								l2->pose_mean.z));
+						gt_corrs.push_back(TMatchingPair(
+							i1, best_match, l1->pose_mean.x, l1->pose_mean.y,
+							l1->pose_mean.z, l2->pose_mean.x, l2->pose_mean.y,
+							l2->pose_mean.z));
 					}
 					else
 						best_match = (unsigned int)(-1);
@@ -836,8 +808,9 @@
 		CONFIG_FIL = arg_config.getValue();
 		SAVE_ICP_GOODNESS_FIL = arg_icpgoodness.getValue();
 
-		aligner_method = mrpt::typemeta::TEnumType<CGridMapAligner::TAlignerMethod>::name2value(
-			arg_aligner_method.getValue());
+		aligner_method =
+			mrpt::typemeta::TEnumType<CGridMapAligner::TAlignerMethod>::
+				name2value(arg_aligner_method.getValue());
 
 		STD_NOISE_XY = arg_noise_std_xy.getValue();
 		STD_NOISE_PHI = DEG2RAD(arg_noise_std_phi.getValue());
