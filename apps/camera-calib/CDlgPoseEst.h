/* +---------------------------------------------------------------------------+
   |                     Mobile Robot Programming Toolkit (MRPT)               |
   |                          http://www.mrpt.org/                             |
   |                                                                           |
   | Copyright (c) 2005-2016, Individual contributors, see AUTHORS file        |
   | See: http://www.mrpt.org/Authors - All rights reserved.                   |
   | Released under BSD License. See details in http://www.mrpt.org/License    |
   +---------------------------------------------------------------------------+ */


#ifndef CDLGPOSEEST_H
#define CDLGPOSEEST_H

//(*Headers(CDlgCalibWizardOnline)
#include <wx/spinctrl.h>
#include <wx/checkbox.h>
#include <wx/dialog.h>
#include <wx/sizer.h>
#include <wx/button.h>
#include <mrpt/gui/WxUtils.h>
#include <wx/stattext.h>
#include <wx/textctrl.h>
#include <wx/radiobox.h>
#include <wx/timer.h>

#include <wx/choice.h>
//*)

#include <mrpt/vision/chessboard_camera_calib.h>
#include <mrpt/hwdrivers/CCameraSensor.h>
#include "../wx-common/CMyRedirector.h"

#include <mrpt/gui/CDisplayWindow3D.h>

#include "MyGLCanvas.h"

#include <mrpt/opengl/CGridPlaneXY.h>
#include <mrpt/opengl/stock_objects.h>
#include <mrpt/vision/pnp_algos.h>
#include <mrpt/poses/CPose3D.h>
#include <mrpt/poses/CPose3DQuat.h>
#include <mrpt/math/CQuaternion.h>
#include <fstream>

#define CAMERA_CALIB_GUI_VERSION  "2.0"

class CDlgPoseEst: public wxDialog
{
	public:

		CDlgPoseEst(wxWindow* parent,wxWindowID id=wxID_ANY,const wxPoint& pos=wxDefaultPosition,const wxSize& size=wxDefaultSize);
		virtual ~CDlgPoseEst();

		CMyRedirector	*redire;

		//(*Declarations(CDlgCalibWizardOnline)
		wxStaticText* lbProgress;
		wxFlexGridSizer* FlexGridSizer1;
		wxTextCtrl* edLengthY;
		wxButton* btnClose;
		wxCheckBox* cbNormalize;
		wxRadioBox* rbMethod;
		mrpt::gui::wxMRPTImageControl* m_realtimeview;
		wxSpinCtrl* edSizeY;
		wxStaticText* StaticText1;
		mrpt::gui::CPanelCameraSelection* m_panelCamera;
		wxStaticText* StaticText3;
		wxButton* btnStop;
		wxTimer timCapture;
		wxSpinCtrl* edSizeX;
		wxTextCtrl* txtLog;
		wxStaticText* StaticText4;
		wxStaticText* StaticText5;
		wxStaticText* StaticText2;
		wxSpinCtrl* edNumCapture;
		wxStaticText* StaticText6;
		wxTextCtrl* edLengthX;
		wxButton* btnStart;
		wxChoice* pnpSelect;
		wxStaticText* StaticTextAlgo;
		//*)

	protected:

		//(*Identifiers(CDlgCalibWizardOnline)
		static const long ID_CUSTOM2;
		static const long ID_STATICTEXT1;
		static const long ID_SPINCTRL1;
		static const long ID_STATICTEXT2;
		static const long ID_SPINCTRL2;
		static const long ID_RADIOBOX1;
		static const long ID_STATICTEXT3;
		static const long ID_TEXTCTRL1;
		static const long ID_STATICTEXT4;
		static const long ID_TEXTCTRL3;
		static const long ID_CHECKBOX1;
		static const long ID_STATICTEXT5;
		static const long ID_SPINCTRL3;
		static const long ID_STATICTEXT6;
		static const long ID_STATICTEXT7;
		static const long ID_TEXTCTRL2;
		static const long ID_BUTTON1;
		static const long ID_BUTTON2;
		static const long ID_BUTTON3;
		static const long ID_CUSTOM1;
		static const long ID_TIMER1;
		static const long ID_ALGOCHOICE;
		static const long ID_CAMPOSEVIEW;
		static const long ID_STATICTEXTALGO;
		//*)

	private:

		//(*Handlers(CDlgCalibWizardOnline)
		void OnbtnCloseClick(wxCommandEvent& event);
		void OnbtnStartClick(wxCommandEvent& event);
		void OnbtnStopClick(wxCommandEvent& event);
		void OntimCaptureTrigger(wxTimerEvent& event);
		//*)

		DECLARE_EVENT_TABLE()

		void threadProcessCorners();

		mrpt::system::TThreadHandle		m_threadCorners;	//!< The thread for corner detection.
		mrpt::obs::CObservationImagePtr  m_threadImgToProcess;  //!< Input for the thread, null if nothing pending
		bool m_threadMustClose;  //!< Close signal
		std::vector<mrpt::utils::TPixelCoordf>	m_threadResults;    //!< The detected corners, if threadResultsComputed=true
		bool m_threadResultsComputed; //!< Put to true by the thread when done with an image
		bool m_threadIsClosed;

		unsigned int m_check_size_x;
		unsigned int m_check_size_y;
		bool m_normalize_image;
		bool m_useScaramuzzaAlternativeDetector;
		mrpt::hwdrivers::CCameraSensorPtr m_video;
		CMyGLCanvas* m_3Dview_cam;
		mrpt::vision::pnp::CPnP pnp_algos;
<<<<<<< HEAD
=======
		typedef  bool (mrpt::vision::pnp::CPnP::*CPNP_PTR) (const Eigen::Ref<Eigen::MatrixXd> obj_pts, const Eigen::Ref<Eigen::MatrixXd> img_pts, int n, const Eigen::Ref<Eigen::MatrixXd> cam_intrinsic, Eigen::Ref<Eigen::MatrixXd> pose_mat);
		CPNP_PTR pose_algos[9];
>>>>>>> d39ed68a
		Eigen::MatrixXd obj_pts, img_pts, pose_mat, cam_intrinsic, I3;

		mrpt::opengl::COpenGLScenePtr	scene;
		mrpt::opengl::CSetOfObjectsPtr	cor, cor1;
		mrpt::opengl::CGridPlaneXYPtr	grid;

	public:
		typedef  bool (mrpt::vision::pnp::CPnP::*CPNP_PTR) (const Eigen::Ref<Eigen::MatrixXd> obj_pts, const Eigen::Ref<Eigen::MatrixXd> img_pts, int n, const Eigen::Ref<Eigen::MatrixXd> cam_intrinsic, Eigen::Ref<Eigen::MatrixXd> pose_mat);

		/** The list of selected frames to use in camera calibration */
		mrpt::vision::TCalibrationImageList	  m_calibFrames;

		void showCamPose();

		bool flag_pose_est;
};

#endif<|MERGE_RESOLUTION|>--- conflicted
+++ resolved
@@ -136,11 +136,6 @@
 		mrpt::hwdrivers::CCameraSensorPtr m_video;
 		CMyGLCanvas* m_3Dview_cam;
 		mrpt::vision::pnp::CPnP pnp_algos;
-<<<<<<< HEAD
-=======
-		typedef  bool (mrpt::vision::pnp::CPnP::*CPNP_PTR) (const Eigen::Ref<Eigen::MatrixXd> obj_pts, const Eigen::Ref<Eigen::MatrixXd> img_pts, int n, const Eigen::Ref<Eigen::MatrixXd> cam_intrinsic, Eigen::Ref<Eigen::MatrixXd> pose_mat);
-		CPNP_PTR pose_algos[9];
->>>>>>> d39ed68a
 		Eigen::MatrixXd obj_pts, img_pts, pose_mat, cam_intrinsic, I3;
 
 		mrpt::opengl::COpenGLScenePtr	scene;
