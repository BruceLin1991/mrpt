--- conflicted
+++ resolved
@@ -8,11 +8,8 @@
 #include <eigen3/Eigen/Dense>
 using namespace Eigen;
 
-<<<<<<< HEAD
-=======
 #include <mrpt/config.h>
 
->>>>>>> 1a6fdd41
 #include <mrpt/vision/pnp_algos.h>
 pnp::CPnP pnp_algos;
 
@@ -54,11 +51,7 @@
 #if MRPT_HAS_OPENCV
     int PnPAlgos::epnp_solve(PyObject* obj_pts, PyObject* img_pts, int n, PyObject* cam_intrinsic, PyObject* pose_mat){
         Map<MatrixXd> _obj_pts((double *) PyArray_DATA((PyArrayObject*)obj_pts),3,n);
-<<<<<<< HEAD
-        Map<MatrixXd> _img_pts((double *) PyArray_DATA((PyArrayObject*)img_pts),2,n);
-=======
         Map<MatrixXd> _img_pts((double *) PyArray_DATA((PyArrayObject*)img_pts),3,n);
->>>>>>> 1a6fdd41
         Map<MatrixXd> _pose_mat((double *) PyArray_DATA((PyArrayObject*)pose_mat),6,1);
         Map<MatrixXd> _cam_intrinsic((double *) PyArray_DATA((PyArrayObject*)cam_intrinsic),3,3);
         
@@ -67,29 +60,17 @@
 
     int PnPAlgos::dls_solve(PyObject* obj_pts, PyObject* img_pts, int n, PyObject* cam_intrinsic, PyObject* pose_mat){
         Map<MatrixXd> _obj_pts((double *) PyArray_DATA((PyArrayObject*)obj_pts),3,n);
-<<<<<<< HEAD
-        Map<MatrixXd> _img_pts((double *) PyArray_DATA((PyArrayObject*)img_pts),2,n);
-=======
         Map<MatrixXd> _img_pts((double *) PyArray_DATA((PyArrayObject*)img_pts),3,n);
->>>>>>> 1a6fdd41
         Map<MatrixXd> _pose_mat((double *) PyArray_DATA((PyArrayObject*)pose_mat),6,1);
         Map<MatrixXd> _cam_intrinsic((double *) PyArray_DATA((PyArrayObject*)cam_intrinsic),3,3);
         
         return pnp_algos.CPnP_dls(_obj_pts, _img_pts, n, _cam_intrinsic, _pose_mat);
     }
-<<<<<<< HEAD
-
-
-    int PnPAlgos::upnp_solve(PyObject* obj_pts, PyObject* img_pts, int n, PyObject* cam_intrinsic, PyObject* pose_mat){
-        Map<MatrixXd> _obj_pts((double *) PyArray_DATA((PyArrayObject*)obj_pts),3,n);
-        Map<MatrixXd> _img_pts((double *) PyArray_DATA((PyArrayObject*)img_pts),2,n);
-=======
 
 
     int PnPAlgos::upnp_solve(PyObject* obj_pts, PyObject* img_pts, int n, PyObject* cam_intrinsic, PyObject* pose_mat){
         Map<MatrixXd> _obj_pts((double *) PyArray_DATA((PyArrayObject*)obj_pts),3,n);
         Map<MatrixXd> _img_pts((double *) PyArray_DATA((PyArrayObject*)img_pts),3,n);
->>>>>>> 1a6fdd41
         Map<MatrixXd> _pose_mat((double *) PyArray_DATA((PyArrayObject*)pose_mat),6,1);
         Map<MatrixXd> _cam_intrinsic((double *) PyArray_DATA((PyArrayObject*)cam_intrinsic),3,3);
         
